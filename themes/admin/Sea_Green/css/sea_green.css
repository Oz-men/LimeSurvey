@charset "UTF-8";
/**
 * Custom variables for Bootstrap 5
 */
:root {
  --bs-blue: #0d6efd;
  --bs-indigo: #6610f2;
  --bs-purple: #6f42c1;
  --bs-pink: #d63384;
  --bs-red: #dc3545;
  --bs-orange: #FFBA68;
  --bs-yellow: #ffc107;
  --bs-green: #198754;
  --bs-teal: #20c997;
  --bs-cyan: #0dcaf0;
  --bs-white: #fff;
  --bs-gray: #6c757d;
  --bs-gray-dark: #343a40;
  --bs-gray-100: #f8f9fa;
  --bs-gray-200: #e9ecef;
  --bs-gray-300: #dee2e6;
  --bs-gray-400: #ced4da;
  --bs-gray-500: #adb5bd;
  --bs-gray-600: #6c757d;
  --bs-gray-700: #495057;
  --bs-gray-800: #343a40;
  --bs-gray-900: #212529;
  --bs-primary: #14AE5C;
  --bs-secondary: #ACACAC;
  --bs-success: #4DD753;
  --bs-danger: #FF515F;
  --bs-warning: #FFE046;
  --bs-info: #8146F6;
  --bs-light: #EEEFF7;
  --bs-dark: #1E1E1E;
  --bs-black60: #666666;
  --bs-cancel: #ACACAC;
  --bs-primary-rgb: 20, 174, 92;
  --bs-secondary-rgb: 172, 172, 172;
  --bs-success-rgb: 77, 215, 83;
  --bs-danger-rgb: 255, 81, 95;
  --bs-warning-rgb: 255, 224, 70;
  --bs-info-rgb: 129, 70, 246;
  --bs-light-rgb: 238, 239, 247;
  --bs-dark-rgb: 30, 30, 30;
  --bs-black60-rgb: 102, 102, 102;
  --bs-cancel-rgb: 172, 172, 172;
  --bs-white-rgb: 255, 255, 255;
  --bs-black-rgb: 0, 0, 0;
  --bs-body-color-rgb: 33, 37, 41;
  --bs-body-bg-rgb: 255, 255, 255;
  --bs-font-sans-serif: system-ui, -apple-system, "Segoe UI", Roboto, "Helvetica Neue", Arial, "Noto Sans", "Liberation Sans", sans-serif, "Apple Color Emoji", "Segoe UI Emoji", "Segoe UI Symbol", "Noto Color Emoji";
  --bs-font-monospace: SFMono-Regular, Menlo, Monaco, Consolas, "Liberation Mono", "Courier New", monospace;
  --bs-gradient: linear-gradient(180deg, rgba(255, 255, 255, 0.15), rgba(255, 255, 255, 0));
  --bs-root-font-size: 14px;
  --bs-body-font-family: var(--bs-font-sans-serif);
  --bs-body-font-size: 1.14rem;
  --bs-body-font-weight: 400;
  --bs-body-line-height: 1.5;
  --bs-body-color: #212529;
  --bs-body-bg: #fff;
}

*,
*::before,
*::after {
  box-sizing: border-box;
}

:root {
  font-size: var(--bs-root-font-size);
}
@media (prefers-reduced-motion: no-preference) {
  :root {
    scroll-behavior: smooth;
  }
}

body {
  margin: 0;
  font-family: var(--bs-body-font-family);
  font-size: var(--bs-body-font-size);
  font-weight: var(--bs-body-font-weight);
  line-height: var(--bs-body-line-height);
  color: var(--bs-body-color);
  text-align: var(--bs-body-text-align);
  background-color: var(--bs-body-bg);
  -webkit-text-size-adjust: 100%;
  -webkit-tap-highlight-color: rgba(0, 0, 0, 0);
}

hr {
  margin: 1rem 0;
  color: inherit;
  background-color: currentColor;
  border: 0;
  opacity: 0.25;
}

hr:not([size]) {
  height: 1px;
}

h6, .h6, h5, .h5, h4, .h4, h3, .h3, h2, .h2, h1, .h1 {
  margin-top: 0;
  margin-bottom: 0.5rem;
  font-weight: 500;
  line-height: 1.2;
}

h1, .h1 {
  font-size: calc(1.41rem + 1.92vw);
}
@media (min-width: 1200px) {
  h1, .h1 {
    font-size: 2.85rem;
  }
}

h2, .h2 {
  font-size: calc(1.353rem + 1.236vw);
}
@media (min-width: 1200px) {
  h2, .h2 {
    font-size: 2.28rem;
  }
}

h3, .h3 {
  font-size: calc(1.3245rem + 0.894vw);
}
@media (min-width: 1200px) {
  h3, .h3 {
    font-size: 1.995rem;
  }
}

h4, .h4 {
  font-size: calc(1.296rem + 0.552vw);
}
@media (min-width: 1200px) {
  h4, .h4 {
    font-size: 1.71rem;
  }
}

h5, .h5 {
  font-size: calc(1.2675rem + 0.21vw);
}
@media (min-width: 1200px) {
  h5, .h5 {
    font-size: 1.425rem;
  }
}

h6, .h6 {
  font-size: 1.14rem;
}

p {
  margin-top: 0;
  margin-bottom: 1rem;
}

abbr[title],
abbr[data-bs-original-title] {
  text-decoration: underline dotted;
  cursor: help;
  text-decoration-skip-ink: none;
}

address {
  margin-bottom: 1rem;
  font-style: normal;
  line-height: inherit;
}

ol,
ul {
  padding-left: 2rem;
}

ol,
ul,
dl {
  margin-top: 0;
  margin-bottom: 1rem;
}

ol ol,
ul ul,
ol ul,
ul ol {
  margin-bottom: 0;
}

dt {
  font-weight: 700;
}

dd {
  margin-bottom: 0.5rem;
  margin-left: 0;
}

blockquote {
  margin: 0 0 1rem;
}

b,
strong {
  font-weight: bolder;
}

small, .small {
  font-size: 0.875em;
}

mark, .mark {
  padding: 0.2em;
  background-color: #fcf8e3;
}

sub,
sup {
  position: relative;
  font-size: 0.75em;
  line-height: 0;
  vertical-align: baseline;
}

sub {
  bottom: -0.25em;
}

sup {
  top: -0.5em;
}

a {
  color: #14AE5C;
  text-decoration: none;
}
a:hover {
  color: #108b4a;
}

a:not([href]):not([class]), a:not([href]):not([class]):hover {
  color: inherit;
  text-decoration: none;
}

pre,
code,
kbd,
samp {
  font-family: var(--bs-font-monospace);
  font-size: 1em;
  direction: ltr /* rtl:ignore */;
  unicode-bidi: bidi-override;
}

pre {
  display: block;
  margin-top: 0;
  margin-bottom: 1rem;
  overflow: auto;
  font-size: 0.875em;
}
pre code {
  font-size: inherit;
  color: inherit;
  word-break: normal;
}

code {
  font-size: 0.875em;
  color: #d63384;
  word-wrap: break-word;
}
a > code {
  color: inherit;
}

kbd {
  padding: 0.2rem 0.4rem;
  font-size: 0.875em;
  color: #fff;
  background-color: #212529;
  border-radius: 0.2rem;
}
kbd kbd {
  padding: 0;
  font-size: 1em;
  font-weight: 700;
}

figure {
  margin: 0 0 1rem;
}

img,
svg {
  vertical-align: middle;
}

table {
  caption-side: bottom;
  border-collapse: collapse;
}

caption {
  padding-top: 0.5rem;
  padding-bottom: 0.5rem;
  color: #6c757d;
  text-align: left;
}

th {
  text-align: inherit;
  text-align: -webkit-match-parent;
}

thead,
tbody,
tfoot,
tr,
td,
th {
  border-color: inherit;
  border-style: solid;
  border-width: 0;
}

label {
  display: inline-block;
}

button {
  border-radius: 0;
}

button:focus:not(:focus-visible) {
  outline: 0;
}

input,
button,
select,
optgroup,
textarea {
  margin: 0;
  font-family: inherit;
  font-size: inherit;
  line-height: inherit;
}

button,
select {
  text-transform: none;
}

[role=button] {
  cursor: pointer;
}

select {
  word-wrap: normal;
}
select:disabled {
  opacity: 1;
}

[list]::-webkit-calendar-picker-indicator {
  display: none;
}

button,
[type=button],
[type=reset],
[type=submit] {
  -webkit-appearance: button;
}
button:not(:disabled),
[type=button]:not(:disabled),
[type=reset]:not(:disabled),
[type=submit]:not(:disabled) {
  cursor: pointer;
}

::-moz-focus-inner {
  padding: 0;
  border-style: none;
}

textarea {
  resize: vertical;
}

fieldset {
  min-width: 0;
  padding: 0;
  margin: 0;
  border: 0;
}

legend {
  float: left;
  width: 100%;
  padding: 0;
  margin-bottom: 0.5rem;
  font-size: calc(1.275rem + 0.3vw);
  line-height: inherit;
}
@media (min-width: 1200px) {
  legend {
    font-size: 1.5rem;
  }
}
legend + * {
  clear: left;
}

::-webkit-datetime-edit-fields-wrapper,
::-webkit-datetime-edit-text,
::-webkit-datetime-edit-minute,
::-webkit-datetime-edit-hour-field,
::-webkit-datetime-edit-day-field,
::-webkit-datetime-edit-month-field,
::-webkit-datetime-edit-year-field {
  padding: 0;
}

::-webkit-inner-spin-button {
  height: auto;
}

[type=search] {
  outline-offset: -2px;
  -webkit-appearance: textfield;
}

/* rtl:raw:
[type="tel"],
[type="url"],
[type="email"],
[type="number"] {
  direction: ltr;
}
*/
::-webkit-search-decoration {
  -webkit-appearance: none;
}

::-webkit-color-swatch-wrapper {
  padding: 0;
}

::file-selector-button {
  font: inherit;
}

::-webkit-file-upload-button {
  font: inherit;
  -webkit-appearance: button;
}

output {
  display: inline-block;
}

iframe {
  border: 0;
}

summary {
  display: list-item;
  cursor: pointer;
}

progress {
  vertical-align: baseline;
}

[hidden] {
  display: none !important;
}

.lead {
  font-size: calc(1.2675rem + 0.21vw);
  font-weight: 300;
}
@media (min-width: 1200px) {
  .lead {
    font-size: 1.425rem;
  }
}

.display-1 {
  font-size: calc(1.625rem + 4.5vw);
  font-weight: 300;
  line-height: 1.2;
}
@media (min-width: 1200px) {
  .display-1 {
    font-size: 5rem;
  }
}

.display-2 {
  font-size: calc(1.575rem + 3.9vw);
  font-weight: 300;
  line-height: 1.2;
}
@media (min-width: 1200px) {
  .display-2 {
    font-size: 4.5rem;
  }
}

.display-3 {
  font-size: calc(1.525rem + 3.3vw);
  font-weight: 300;
  line-height: 1.2;
}
@media (min-width: 1200px) {
  .display-3 {
    font-size: 4rem;
  }
}

.display-4 {
  font-size: calc(1.475rem + 2.7vw);
  font-weight: 300;
  line-height: 1.2;
}
@media (min-width: 1200px) {
  .display-4 {
    font-size: 3.5rem;
  }
}

.display-5 {
  font-size: calc(1.425rem + 2.1vw);
  font-weight: 300;
  line-height: 1.2;
}
@media (min-width: 1200px) {
  .display-5 {
    font-size: 3rem;
  }
}

.display-6 {
  font-size: calc(1.375rem + 1.5vw);
  font-weight: 300;
  line-height: 1.2;
}
@media (min-width: 1200px) {
  .display-6 {
    font-size: 2.5rem;
  }
}

.list-unstyled {
  padding-left: 0;
  list-style: none;
}

.list-inline {
  padding-left: 0;
  list-style: none;
}

.list-inline-item {
  display: inline-block;
}
.list-inline-item:not(:last-child) {
  margin-right: 0.5rem;
}

.initialism {
  font-size: 0.875em;
  text-transform: uppercase;
}

.blockquote {
  margin-bottom: 1rem;
  font-size: calc(1.2675rem + 0.21vw);
}
@media (min-width: 1200px) {
  .blockquote {
    font-size: 1.425rem;
  }
}
.blockquote > :last-child {
  margin-bottom: 0;
}

.blockquote-footer {
  margin-top: -1rem;
  margin-bottom: 1rem;
  font-size: 0.875em;
  color: #6c757d;
}
.blockquote-footer::before {
  content: "— ";
}

.img-fluid {
  max-width: 100%;
  height: auto;
}

.img-thumbnail {
  padding: 0.25rem;
  background-color: #fff;
  border: 1px solid #dee2e6;
  border-radius: 4px;
  max-width: 100%;
  height: auto;
}

.figure {
  display: inline-block;
}

.figure-img {
  margin-bottom: 0.5rem;
  line-height: 1;
}

.figure-caption {
  font-size: 0.875em;
  color: #6c757d;
}

.container,
.container-fluid,
.container-xxl,
.container-xl,
.container-lg,
.container-md,
.container-sm {
  width: 100%;
  padding-right: var(--bs-gutter-x, 12px);
  padding-left: var(--bs-gutter-x, 12px);
  margin-right: auto;
  margin-left: auto;
}

@media (min-width: 576px) {
  .container-sm, .container {
    max-width: 540px;
  }
}
@media (min-width: 768px) {
  .container-md, .container-sm, .container {
    max-width: 720px;
  }
}
@media (min-width: 992px) {
  .container-lg, .container-md, .container-sm, .container {
    max-width: 960px;
  }
}
@media (min-width: 1200px) {
  .container-xl, .container-lg, .container-md, .container-sm, .container {
    max-width: 1140px;
  }
}
@media (min-width: 1400px) {
  .container-xxl, .container-xl, .container-lg, .container-md, .container-sm, .container {
    max-width: 1320px;
  }
}
.row {
  --bs-gutter-x: 24px;
  --bs-gutter-y: 0;
  display: flex;
  flex-wrap: wrap;
  margin-top: calc(-1 * var(--bs-gutter-y));
  margin-right: calc(-0.5 * var(--bs-gutter-x));
  margin-left: calc(-0.5 * var(--bs-gutter-x));
}
.row > * {
  flex-shrink: 0;
  width: 100%;
  max-width: 100%;
  padding-right: calc(var(--bs-gutter-x) * 0.5);
  padding-left: calc(var(--bs-gutter-x) * 0.5);
  margin-top: var(--bs-gutter-y);
}

.col {
  flex: 1 0 0%;
}

.row-cols-auto > * {
  flex: 0 0 auto;
  width: auto;
}

.row-cols-1 > * {
  flex: 0 0 auto;
  width: 100%;
}

.row-cols-2 > * {
  flex: 0 0 auto;
  width: 50%;
}

.row-cols-3 > * {
  flex: 0 0 auto;
  width: 33.3333333333%;
}

.row-cols-4 > * {
  flex: 0 0 auto;
  width: 25%;
}

.row-cols-5 > * {
  flex: 0 0 auto;
  width: 20%;
}

.row-cols-6 > * {
  flex: 0 0 auto;
  width: 16.6666666667%;
}

.col-auto {
  flex: 0 0 auto;
  width: auto;
}

.col-1 {
  flex: 0 0 auto;
  width: 8.33333333%;
}

.col-2 {
  flex: 0 0 auto;
  width: 16.66666667%;
}

.col-3 {
  flex: 0 0 auto;
  width: 25%;
}

.col-4 {
  flex: 0 0 auto;
  width: 33.33333333%;
}

.col-5 {
  flex: 0 0 auto;
  width: 41.66666667%;
}

.col-6 {
  flex: 0 0 auto;
  width: 50%;
}

.col-7 {
  flex: 0 0 auto;
  width: 58.33333333%;
}

.col-8 {
  flex: 0 0 auto;
  width: 66.66666667%;
}

.col-9 {
  flex: 0 0 auto;
  width: 75%;
}

.col-10 {
  flex: 0 0 auto;
  width: 83.33333333%;
}

.col-11 {
  flex: 0 0 auto;
  width: 91.66666667%;
}

.col-12 {
  flex: 0 0 auto;
  width: 100%;
}

.offset-1 {
  margin-left: 8.33333333%;
}

.offset-2 {
  margin-left: 16.66666667%;
}

.offset-3 {
  margin-left: 25%;
}

.offset-4 {
  margin-left: 33.33333333%;
}

.offset-5 {
  margin-left: 41.66666667%;
}

.offset-6 {
  margin-left: 50%;
}

.offset-7 {
  margin-left: 58.33333333%;
}

.offset-8 {
  margin-left: 66.66666667%;
}

.offset-9 {
  margin-left: 75%;
}

.offset-10 {
  margin-left: 83.33333333%;
}

.offset-11 {
  margin-left: 91.66666667%;
}

.g-0,
.gx-0 {
  --bs-gutter-x: 0;
}

.g-0,
.gy-0 {
  --bs-gutter-y: 0;
}

.g-1,
.gx-1 {
  --bs-gutter-x: 4px;
}

.g-1,
.gy-1 {
  --bs-gutter-y: 4px;
}

.g-2,
.gx-2 {
  --bs-gutter-x: 8px;
}

.g-2,
.gy-2 {
  --bs-gutter-y: 8px;
}

.g-3,
.gx-3 {
  --bs-gutter-x: 12px;
}

.g-3,
.gy-3 {
  --bs-gutter-y: 12px;
}

.g-4,
.gx-4 {
  --bs-gutter-x: 24px;
}

.g-4,
.gy-4 {
  --bs-gutter-y: 24px;
}

.g-5,
.gx-5 {
  --bs-gutter-x: 36px;
}

.g-5,
.gy-5 {
  --bs-gutter-y: 36px;
}

.g-6,
.gx-6 {
  --bs-gutter-x: 48px;
}

.g-6,
.gy-6 {
  --bs-gutter-y: 48px;
}

.g-7,
.gx-7 {
  --bs-gutter-x: 96px;
}

.g-7,
.gy-7 {
  --bs-gutter-y: 96px;
}

@media (min-width: 576px) {
  .col-sm {
    flex: 1 0 0%;
  }
  .row-cols-sm-auto > * {
    flex: 0 0 auto;
    width: auto;
  }
  .row-cols-sm-1 > * {
    flex: 0 0 auto;
    width: 100%;
  }
  .row-cols-sm-2 > * {
    flex: 0 0 auto;
    width: 50%;
  }
  .row-cols-sm-3 > * {
    flex: 0 0 auto;
    width: 33.3333333333%;
  }
  .row-cols-sm-4 > * {
    flex: 0 0 auto;
    width: 25%;
  }
  .row-cols-sm-5 > * {
    flex: 0 0 auto;
    width: 20%;
  }
  .row-cols-sm-6 > * {
    flex: 0 0 auto;
    width: 16.6666666667%;
  }
  .col-sm-auto {
    flex: 0 0 auto;
    width: auto;
  }
  .col-sm-1 {
    flex: 0 0 auto;
    width: 8.33333333%;
  }
  .col-sm-2 {
    flex: 0 0 auto;
    width: 16.66666667%;
  }
  .col-sm-3 {
    flex: 0 0 auto;
    width: 25%;
  }
  .col-sm-4 {
    flex: 0 0 auto;
    width: 33.33333333%;
  }
  .col-sm-5 {
    flex: 0 0 auto;
    width: 41.66666667%;
  }
  .col-sm-6 {
    flex: 0 0 auto;
    width: 50%;
  }
  .col-sm-7 {
    flex: 0 0 auto;
    width: 58.33333333%;
  }
  .col-sm-8 {
    flex: 0 0 auto;
    width: 66.66666667%;
  }
  .col-sm-9 {
    flex: 0 0 auto;
    width: 75%;
  }
  .col-sm-10 {
    flex: 0 0 auto;
    width: 83.33333333%;
  }
  .col-sm-11 {
    flex: 0 0 auto;
    width: 91.66666667%;
  }
  .col-sm-12 {
    flex: 0 0 auto;
    width: 100%;
  }
  .offset-sm-0 {
    margin-left: 0;
  }
  .offset-sm-1 {
    margin-left: 8.33333333%;
  }
  .offset-sm-2 {
    margin-left: 16.66666667%;
  }
  .offset-sm-3 {
    margin-left: 25%;
  }
  .offset-sm-4 {
    margin-left: 33.33333333%;
  }
  .offset-sm-5 {
    margin-left: 41.66666667%;
  }
  .offset-sm-6 {
    margin-left: 50%;
  }
  .offset-sm-7 {
    margin-left: 58.33333333%;
  }
  .offset-sm-8 {
    margin-left: 66.66666667%;
  }
  .offset-sm-9 {
    margin-left: 75%;
  }
  .offset-sm-10 {
    margin-left: 83.33333333%;
  }
  .offset-sm-11 {
    margin-left: 91.66666667%;
  }
  .g-sm-0,
  .gx-sm-0 {
    --bs-gutter-x: 0;
  }
  .g-sm-0,
  .gy-sm-0 {
    --bs-gutter-y: 0;
  }
  .g-sm-1,
  .gx-sm-1 {
    --bs-gutter-x: 4px;
  }
  .g-sm-1,
  .gy-sm-1 {
    --bs-gutter-y: 4px;
  }
  .g-sm-2,
  .gx-sm-2 {
    --bs-gutter-x: 8px;
  }
  .g-sm-2,
  .gy-sm-2 {
    --bs-gutter-y: 8px;
  }
  .g-sm-3,
  .gx-sm-3 {
    --bs-gutter-x: 12px;
  }
  .g-sm-3,
  .gy-sm-3 {
    --bs-gutter-y: 12px;
  }
  .g-sm-4,
  .gx-sm-4 {
    --bs-gutter-x: 24px;
  }
  .g-sm-4,
  .gy-sm-4 {
    --bs-gutter-y: 24px;
  }
  .g-sm-5,
  .gx-sm-5 {
    --bs-gutter-x: 36px;
  }
  .g-sm-5,
  .gy-sm-5 {
    --bs-gutter-y: 36px;
  }
  .g-sm-6,
  .gx-sm-6 {
    --bs-gutter-x: 48px;
  }
  .g-sm-6,
  .gy-sm-6 {
    --bs-gutter-y: 48px;
  }
  .g-sm-7,
  .gx-sm-7 {
    --bs-gutter-x: 96px;
  }
  .g-sm-7,
  .gy-sm-7 {
    --bs-gutter-y: 96px;
  }
}
@media (min-width: 768px) {
  .col-md {
    flex: 1 0 0%;
  }
  .row-cols-md-auto > * {
    flex: 0 0 auto;
    width: auto;
  }
  .row-cols-md-1 > * {
    flex: 0 0 auto;
    width: 100%;
  }
  .row-cols-md-2 > * {
    flex: 0 0 auto;
    width: 50%;
  }
  .row-cols-md-3 > * {
    flex: 0 0 auto;
    width: 33.3333333333%;
  }
  .row-cols-md-4 > * {
    flex: 0 0 auto;
    width: 25%;
  }
  .row-cols-md-5 > * {
    flex: 0 0 auto;
    width: 20%;
  }
  .row-cols-md-6 > * {
    flex: 0 0 auto;
    width: 16.6666666667%;
  }
  .col-md-auto {
    flex: 0 0 auto;
    width: auto;
  }
  .col-md-1 {
    flex: 0 0 auto;
    width: 8.33333333%;
  }
  .col-md-2 {
    flex: 0 0 auto;
    width: 16.66666667%;
  }
  .col-md-3 {
    flex: 0 0 auto;
    width: 25%;
  }
  .col-md-4 {
    flex: 0 0 auto;
    width: 33.33333333%;
  }
  .col-md-5 {
    flex: 0 0 auto;
    width: 41.66666667%;
  }
  .col-md-6 {
    flex: 0 0 auto;
    width: 50%;
  }
  .col-md-7 {
    flex: 0 0 auto;
    width: 58.33333333%;
  }
  .col-md-8 {
    flex: 0 0 auto;
    width: 66.66666667%;
  }
  .col-md-9 {
    flex: 0 0 auto;
    width: 75%;
  }
  .col-md-10 {
    flex: 0 0 auto;
    width: 83.33333333%;
  }
  .col-md-11 {
    flex: 0 0 auto;
    width: 91.66666667%;
  }
  .col-md-12 {
    flex: 0 0 auto;
    width: 100%;
  }
  .offset-md-0 {
    margin-left: 0;
  }
  .offset-md-1 {
    margin-left: 8.33333333%;
  }
  .offset-md-2 {
    margin-left: 16.66666667%;
  }
  .offset-md-3 {
    margin-left: 25%;
  }
  .offset-md-4 {
    margin-left: 33.33333333%;
  }
  .offset-md-5 {
    margin-left: 41.66666667%;
  }
  .offset-md-6 {
    margin-left: 50%;
  }
  .offset-md-7 {
    margin-left: 58.33333333%;
  }
  .offset-md-8 {
    margin-left: 66.66666667%;
  }
  .offset-md-9 {
    margin-left: 75%;
  }
  .offset-md-10 {
    margin-left: 83.33333333%;
  }
  .offset-md-11 {
    margin-left: 91.66666667%;
  }
  .g-md-0,
  .gx-md-0 {
    --bs-gutter-x: 0;
  }
  .g-md-0,
  .gy-md-0 {
    --bs-gutter-y: 0;
  }
  .g-md-1,
  .gx-md-1 {
    --bs-gutter-x: 4px;
  }
  .g-md-1,
  .gy-md-1 {
    --bs-gutter-y: 4px;
  }
  .g-md-2,
  .gx-md-2 {
    --bs-gutter-x: 8px;
  }
  .g-md-2,
  .gy-md-2 {
    --bs-gutter-y: 8px;
  }
  .g-md-3,
  .gx-md-3 {
    --bs-gutter-x: 12px;
  }
  .g-md-3,
  .gy-md-3 {
    --bs-gutter-y: 12px;
  }
  .g-md-4,
  .gx-md-4 {
    --bs-gutter-x: 24px;
  }
  .g-md-4,
  .gy-md-4 {
    --bs-gutter-y: 24px;
  }
  .g-md-5,
  .gx-md-5 {
    --bs-gutter-x: 36px;
  }
  .g-md-5,
  .gy-md-5 {
    --bs-gutter-y: 36px;
  }
  .g-md-6,
  .gx-md-6 {
    --bs-gutter-x: 48px;
  }
  .g-md-6,
  .gy-md-6 {
    --bs-gutter-y: 48px;
  }
  .g-md-7,
  .gx-md-7 {
    --bs-gutter-x: 96px;
  }
  .g-md-7,
  .gy-md-7 {
    --bs-gutter-y: 96px;
  }
}
@media (min-width: 992px) {
  .col-lg {
    flex: 1 0 0%;
  }
  .row-cols-lg-auto > * {
    flex: 0 0 auto;
    width: auto;
  }
  .row-cols-lg-1 > * {
    flex: 0 0 auto;
    width: 100%;
  }
  .row-cols-lg-2 > * {
    flex: 0 0 auto;
    width: 50%;
  }
  .row-cols-lg-3 > * {
    flex: 0 0 auto;
    width: 33.3333333333%;
  }
  .row-cols-lg-4 > * {
    flex: 0 0 auto;
    width: 25%;
  }
  .row-cols-lg-5 > * {
    flex: 0 0 auto;
    width: 20%;
  }
  .row-cols-lg-6 > * {
    flex: 0 0 auto;
    width: 16.6666666667%;
  }
  .col-lg-auto {
    flex: 0 0 auto;
    width: auto;
  }
  .col-lg-1 {
    flex: 0 0 auto;
    width: 8.33333333%;
  }
  .col-lg-2 {
    flex: 0 0 auto;
    width: 16.66666667%;
  }
  .col-lg-3 {
    flex: 0 0 auto;
    width: 25%;
  }
  .col-lg-4 {
    flex: 0 0 auto;
    width: 33.33333333%;
  }
  .col-lg-5 {
    flex: 0 0 auto;
    width: 41.66666667%;
  }
  .col-lg-6 {
    flex: 0 0 auto;
    width: 50%;
  }
  .col-lg-7 {
    flex: 0 0 auto;
    width: 58.33333333%;
  }
  .col-lg-8 {
    flex: 0 0 auto;
    width: 66.66666667%;
  }
  .col-lg-9 {
    flex: 0 0 auto;
    width: 75%;
  }
  .col-lg-10 {
    flex: 0 0 auto;
    width: 83.33333333%;
  }
  .col-lg-11 {
    flex: 0 0 auto;
    width: 91.66666667%;
  }
  .col-lg-12 {
    flex: 0 0 auto;
    width: 100%;
  }
  .offset-lg-0 {
    margin-left: 0;
  }
  .offset-lg-1 {
    margin-left: 8.33333333%;
  }
  .offset-lg-2 {
    margin-left: 16.66666667%;
  }
  .offset-lg-3 {
    margin-left: 25%;
  }
  .offset-lg-4 {
    margin-left: 33.33333333%;
  }
  .offset-lg-5 {
    margin-left: 41.66666667%;
  }
  .offset-lg-6 {
    margin-left: 50%;
  }
  .offset-lg-7 {
    margin-left: 58.33333333%;
  }
  .offset-lg-8 {
    margin-left: 66.66666667%;
  }
  .offset-lg-9 {
    margin-left: 75%;
  }
  .offset-lg-10 {
    margin-left: 83.33333333%;
  }
  .offset-lg-11 {
    margin-left: 91.66666667%;
  }
  .g-lg-0,
  .gx-lg-0 {
    --bs-gutter-x: 0;
  }
  .g-lg-0,
  .gy-lg-0 {
    --bs-gutter-y: 0;
  }
  .g-lg-1,
  .gx-lg-1 {
    --bs-gutter-x: 4px;
  }
  .g-lg-1,
  .gy-lg-1 {
    --bs-gutter-y: 4px;
  }
  .g-lg-2,
  .gx-lg-2 {
    --bs-gutter-x: 8px;
  }
  .g-lg-2,
  .gy-lg-2 {
    --bs-gutter-y: 8px;
  }
  .g-lg-3,
  .gx-lg-3 {
    --bs-gutter-x: 12px;
  }
  .g-lg-3,
  .gy-lg-3 {
    --bs-gutter-y: 12px;
  }
  .g-lg-4,
  .gx-lg-4 {
    --bs-gutter-x: 24px;
  }
  .g-lg-4,
  .gy-lg-4 {
    --bs-gutter-y: 24px;
  }
  .g-lg-5,
  .gx-lg-5 {
    --bs-gutter-x: 36px;
  }
  .g-lg-5,
  .gy-lg-5 {
    --bs-gutter-y: 36px;
  }
  .g-lg-6,
  .gx-lg-6 {
    --bs-gutter-x: 48px;
  }
  .g-lg-6,
  .gy-lg-6 {
    --bs-gutter-y: 48px;
  }
  .g-lg-7,
  .gx-lg-7 {
    --bs-gutter-x: 96px;
  }
  .g-lg-7,
  .gy-lg-7 {
    --bs-gutter-y: 96px;
  }
}
@media (min-width: 1200px) {
  .col-xl {
    flex: 1 0 0%;
  }
  .row-cols-xl-auto > * {
    flex: 0 0 auto;
    width: auto;
  }
  .row-cols-xl-1 > * {
    flex: 0 0 auto;
    width: 100%;
  }
  .row-cols-xl-2 > * {
    flex: 0 0 auto;
    width: 50%;
  }
  .row-cols-xl-3 > * {
    flex: 0 0 auto;
    width: 33.3333333333%;
  }
  .row-cols-xl-4 > * {
    flex: 0 0 auto;
    width: 25%;
  }
  .row-cols-xl-5 > * {
    flex: 0 0 auto;
    width: 20%;
  }
  .row-cols-xl-6 > * {
    flex: 0 0 auto;
    width: 16.6666666667%;
  }
  .col-xl-auto {
    flex: 0 0 auto;
    width: auto;
  }
  .col-xl-1 {
    flex: 0 0 auto;
    width: 8.33333333%;
  }
  .col-xl-2 {
    flex: 0 0 auto;
    width: 16.66666667%;
  }
  .col-xl-3 {
    flex: 0 0 auto;
    width: 25%;
  }
  .col-xl-4 {
    flex: 0 0 auto;
    width: 33.33333333%;
  }
  .col-xl-5 {
    flex: 0 0 auto;
    width: 41.66666667%;
  }
  .col-xl-6 {
    flex: 0 0 auto;
    width: 50%;
  }
  .col-xl-7 {
    flex: 0 0 auto;
    width: 58.33333333%;
  }
  .col-xl-8 {
    flex: 0 0 auto;
    width: 66.66666667%;
  }
  .col-xl-9 {
    flex: 0 0 auto;
    width: 75%;
  }
  .col-xl-10 {
    flex: 0 0 auto;
    width: 83.33333333%;
  }
  .col-xl-11 {
    flex: 0 0 auto;
    width: 91.66666667%;
  }
  .col-xl-12 {
    flex: 0 0 auto;
    width: 100%;
  }
  .offset-xl-0 {
    margin-left: 0;
  }
  .offset-xl-1 {
    margin-left: 8.33333333%;
  }
  .offset-xl-2 {
    margin-left: 16.66666667%;
  }
  .offset-xl-3 {
    margin-left: 25%;
  }
  .offset-xl-4 {
    margin-left: 33.33333333%;
  }
  .offset-xl-5 {
    margin-left: 41.66666667%;
  }
  .offset-xl-6 {
    margin-left: 50%;
  }
  .offset-xl-7 {
    margin-left: 58.33333333%;
  }
  .offset-xl-8 {
    margin-left: 66.66666667%;
  }
  .offset-xl-9 {
    margin-left: 75%;
  }
  .offset-xl-10 {
    margin-left: 83.33333333%;
  }
  .offset-xl-11 {
    margin-left: 91.66666667%;
  }
  .g-xl-0,
  .gx-xl-0 {
    --bs-gutter-x: 0;
  }
  .g-xl-0,
  .gy-xl-0 {
    --bs-gutter-y: 0;
  }
  .g-xl-1,
  .gx-xl-1 {
    --bs-gutter-x: 4px;
  }
  .g-xl-1,
  .gy-xl-1 {
    --bs-gutter-y: 4px;
  }
  .g-xl-2,
  .gx-xl-2 {
    --bs-gutter-x: 8px;
  }
  .g-xl-2,
  .gy-xl-2 {
    --bs-gutter-y: 8px;
  }
  .g-xl-3,
  .gx-xl-3 {
    --bs-gutter-x: 12px;
  }
  .g-xl-3,
  .gy-xl-3 {
    --bs-gutter-y: 12px;
  }
  .g-xl-4,
  .gx-xl-4 {
    --bs-gutter-x: 24px;
  }
  .g-xl-4,
  .gy-xl-4 {
    --bs-gutter-y: 24px;
  }
  .g-xl-5,
  .gx-xl-5 {
    --bs-gutter-x: 36px;
  }
  .g-xl-5,
  .gy-xl-5 {
    --bs-gutter-y: 36px;
  }
  .g-xl-6,
  .gx-xl-6 {
    --bs-gutter-x: 48px;
  }
  .g-xl-6,
  .gy-xl-6 {
    --bs-gutter-y: 48px;
  }
  .g-xl-7,
  .gx-xl-7 {
    --bs-gutter-x: 96px;
  }
  .g-xl-7,
  .gy-xl-7 {
    --bs-gutter-y: 96px;
  }
}
@media (min-width: 1400px) {
  .col-xxl {
    flex: 1 0 0%;
  }
  .row-cols-xxl-auto > * {
    flex: 0 0 auto;
    width: auto;
  }
  .row-cols-xxl-1 > * {
    flex: 0 0 auto;
    width: 100%;
  }
  .row-cols-xxl-2 > * {
    flex: 0 0 auto;
    width: 50%;
  }
  .row-cols-xxl-3 > * {
    flex: 0 0 auto;
    width: 33.3333333333%;
  }
  .row-cols-xxl-4 > * {
    flex: 0 0 auto;
    width: 25%;
  }
  .row-cols-xxl-5 > * {
    flex: 0 0 auto;
    width: 20%;
  }
  .row-cols-xxl-6 > * {
    flex: 0 0 auto;
    width: 16.6666666667%;
  }
  .col-xxl-auto {
    flex: 0 0 auto;
    width: auto;
  }
  .col-xxl-1 {
    flex: 0 0 auto;
    width: 8.33333333%;
  }
  .col-xxl-2 {
    flex: 0 0 auto;
    width: 16.66666667%;
  }
  .col-xxl-3 {
    flex: 0 0 auto;
    width: 25%;
  }
  .col-xxl-4 {
    flex: 0 0 auto;
    width: 33.33333333%;
  }
  .col-xxl-5 {
    flex: 0 0 auto;
    width: 41.66666667%;
  }
  .col-xxl-6 {
    flex: 0 0 auto;
    width: 50%;
  }
  .col-xxl-7 {
    flex: 0 0 auto;
    width: 58.33333333%;
  }
  .col-xxl-8 {
    flex: 0 0 auto;
    width: 66.66666667%;
  }
  .col-xxl-9 {
    flex: 0 0 auto;
    width: 75%;
  }
  .col-xxl-10 {
    flex: 0 0 auto;
    width: 83.33333333%;
  }
  .col-xxl-11 {
    flex: 0 0 auto;
    width: 91.66666667%;
  }
  .col-xxl-12 {
    flex: 0 0 auto;
    width: 100%;
  }
  .offset-xxl-0 {
    margin-left: 0;
  }
  .offset-xxl-1 {
    margin-left: 8.33333333%;
  }
  .offset-xxl-2 {
    margin-left: 16.66666667%;
  }
  .offset-xxl-3 {
    margin-left: 25%;
  }
  .offset-xxl-4 {
    margin-left: 33.33333333%;
  }
  .offset-xxl-5 {
    margin-left: 41.66666667%;
  }
  .offset-xxl-6 {
    margin-left: 50%;
  }
  .offset-xxl-7 {
    margin-left: 58.33333333%;
  }
  .offset-xxl-8 {
    margin-left: 66.66666667%;
  }
  .offset-xxl-9 {
    margin-left: 75%;
  }
  .offset-xxl-10 {
    margin-left: 83.33333333%;
  }
  .offset-xxl-11 {
    margin-left: 91.66666667%;
  }
  .g-xxl-0,
  .gx-xxl-0 {
    --bs-gutter-x: 0;
  }
  .g-xxl-0,
  .gy-xxl-0 {
    --bs-gutter-y: 0;
  }
  .g-xxl-1,
  .gx-xxl-1 {
    --bs-gutter-x: 4px;
  }
  .g-xxl-1,
  .gy-xxl-1 {
    --bs-gutter-y: 4px;
  }
  .g-xxl-2,
  .gx-xxl-2 {
    --bs-gutter-x: 8px;
  }
  .g-xxl-2,
  .gy-xxl-2 {
    --bs-gutter-y: 8px;
  }
  .g-xxl-3,
  .gx-xxl-3 {
    --bs-gutter-x: 12px;
  }
  .g-xxl-3,
  .gy-xxl-3 {
    --bs-gutter-y: 12px;
  }
  .g-xxl-4,
  .gx-xxl-4 {
    --bs-gutter-x: 24px;
  }
  .g-xxl-4,
  .gy-xxl-4 {
    --bs-gutter-y: 24px;
  }
  .g-xxl-5,
  .gx-xxl-5 {
    --bs-gutter-x: 36px;
  }
  .g-xxl-5,
  .gy-xxl-5 {
    --bs-gutter-y: 36px;
  }
  .g-xxl-6,
  .gx-xxl-6 {
    --bs-gutter-x: 48px;
  }
  .g-xxl-6,
  .gy-xxl-6 {
    --bs-gutter-y: 48px;
  }
  .g-xxl-7,
  .gx-xxl-7 {
    --bs-gutter-x: 96px;
  }
  .g-xxl-7,
  .gy-xxl-7 {
    --bs-gutter-y: 96px;
  }
}
.table {
  --bs-table-bg: transparent;
  --bs-table-accent-bg: transparent;
  --bs-table-striped-color: #212529;
  --bs-table-striped-bg: #f9f9f9;
  --bs-table-active-color: #212529;
  --bs-table-active-bg: rgba(0, 0, 0, 0.1);
  --bs-table-hover-color: #212529;
  --bs-table-hover-bg: #EEEFF7;
  width: 100%;
  margin-bottom: 1rem;
  color: #212529;
  vertical-align: top;
  border-color: #C2C5D1;
}
.table > :not(caption) > * > * {
  padding: 0.5rem 0.5rem;
  background-color: var(--bs-table-bg);
  border-bottom-width: 1px;
  box-shadow: inset 0 0 0 9999px var(--bs-table-accent-bg);
}
.table > tbody {
  vertical-align: inherit;
}
.table > thead {
  vertical-align: bottom;
}
.table > :not(:first-child) {
  border-top: 2px solid currentColor;
}

.caption-top {
  caption-side: top;
}

.table-sm > :not(caption) > * > * {
  padding: 0.25rem 0.25rem;
}

.table-bordered > :not(caption) > * {
  border-width: 1px 0;
}
.table-bordered > :not(caption) > * > * {
  border-width: 0 1px;
}

.table-borderless > :not(caption) > * > * {
  border-bottom-width: 0;
}
.table-borderless > :not(:first-child) {
  border-top-width: 0;
}

.table-striped > tbody > tr:nth-of-type(odd) > * {
  --bs-table-accent-bg: var(--bs-table-striped-bg);
  color: var(--bs-table-striped-color);
}

.table-active {
  --bs-table-accent-bg: var(--bs-table-active-bg);
  color: var(--bs-table-active-color);
}

.table-hover > tbody > tr:hover > * {
  --bs-table-accent-bg: var(--bs-table-hover-bg);
  color: var(--bs-table-hover-color);
}

.table-primary {
  --bs-table-bg: #cfe2ff;
  --bs-table-striped-bg: #c5d7f2;
  --bs-table-striped-color: #000;
  --bs-table-active-bg: #bacbe6;
  --bs-table-active-color: #000;
  --bs-table-hover-bg: #bfd1ec;
  --bs-table-hover-color: #000;
  color: #000;
  border-color: #bacbe6;
}

.table-secondary {
  --bs-table-bg: #e2e3e5;
  --bs-table-striped-bg: #d7d8da;
  --bs-table-striped-color: #000;
  --bs-table-active-bg: #cbccce;
  --bs-table-active-color: #000;
  --bs-table-hover-bg: #d1d2d4;
  --bs-table-hover-color: #000;
  color: #000;
  border-color: #cbccce;
}

.table-success {
  --bs-table-bg: #dbf7dd;
  --bs-table-striped-bg: #d0ebd2;
  --bs-table-striped-color: #000;
  --bs-table-active-bg: #c5dec7;
  --bs-table-active-color: #000;
  --bs-table-hover-bg: #cbe4cc;
  --bs-table-hover-color: #000;
  color: #000;
  border-color: #c5dec7;
}

.table-info {
  --bs-table-bg: #cff4fc;
  --bs-table-striped-bg: #c5e8ef;
  --bs-table-striped-color: #000;
  --bs-table-active-bg: #badce3;
  --bs-table-active-color: #000;
  --bs-table-hover-bg: #bfe2e9;
  --bs-table-hover-color: #000;
  color: #000;
  border-color: #badce3;
}

.table-warning {
  --bs-table-bg: #fff9da;
  --bs-table-striped-bg: #f2edcf;
  --bs-table-striped-color: #000;
  --bs-table-active-bg: #e6e0c4;
  --bs-table-active-color: #000;
  --bs-table-hover-bg: #ece6ca;
  --bs-table-hover-color: #000;
  color: #000;
  border-color: #e6e0c4;
}

.table-danger {
  --bs-table-bg: #f8d7da;
  --bs-table-striped-bg: #eccccf;
  --bs-table-striped-color: #000;
  --bs-table-active-bg: #dfc2c4;
  --bs-table-active-color: #000;
  --bs-table-hover-bg: #e5c7ca;
  --bs-table-hover-color: #000;
  color: #000;
  border-color: #dfc2c4;
}

.table-light {
  --bs-table-bg: #f8f9fa;
  --bs-table-striped-bg: #ecedee;
  --bs-table-striped-color: #000;
  --bs-table-active-bg: #dfe0e1;
  --bs-table-active-color: #000;
  --bs-table-hover-bg: #e5e6e7;
  --bs-table-hover-color: #000;
  color: #000;
  border-color: #dfe0e1;
}

.table-dark {
  --bs-table-bg: #212529;
  --bs-table-striped-bg: #2c3034;
  --bs-table-striped-color: #fff;
  --bs-table-active-bg: #373b3e;
  --bs-table-active-color: #fff;
  --bs-table-hover-bg: #323539;
  --bs-table-hover-color: #fff;
  color: #fff;
  border-color: #373b3e;
}

.table-responsive {
  overflow-x: auto;
  -webkit-overflow-scrolling: touch;
}

@media (max-width: 575.98px) {
  .table-responsive-sm {
    overflow-x: auto;
    -webkit-overflow-scrolling: touch;
  }
}
@media (max-width: 767.98px) {
  .table-responsive-md {
    overflow-x: auto;
    -webkit-overflow-scrolling: touch;
  }
}
@media (max-width: 991.98px) {
  .table-responsive-lg {
    overflow-x: auto;
    -webkit-overflow-scrolling: touch;
  }
}
@media (max-width: 1199.98px) {
  .table-responsive-xl {
    overflow-x: auto;
    -webkit-overflow-scrolling: touch;
  }
}
@media (max-width: 1399.98px) {
  .table-responsive-xxl {
    overflow-x: auto;
    -webkit-overflow-scrolling: touch;
  }
}
.form-label {
  margin-bottom: 0.5rem;
}

.col-form-label {
  padding-top: calc(0.375rem + 1px);
  padding-bottom: calc(0.375rem + 1px);
  margin-bottom: 0;
  font-size: inherit;
  line-height: 1.5;
}

.col-form-label-lg {
  padding-top: calc(0.5rem + 1px);
  padding-bottom: calc(0.5rem + 1px);
  font-size: calc(1.2675rem + 0.21vw);
}
@media (min-width: 1200px) {
  .col-form-label-lg {
    font-size: 1.425rem;
  }
}

.col-form-label-sm {
  padding-top: calc(0.25rem + 1px);
  padding-bottom: calc(0.25rem + 1px);
  font-size: 0.9975rem;
}

.form-text {
  margin-top: 0.25rem;
  font-size: 0.875em;
  color: #6c757d;
}

.form-control {
  display: block;
  width: 100%;
  padding: 0.375rem 0.75rem;
  font-size: 1.14rem;
  font-weight: 400;
  line-height: 1.5;
  color: #212529;
  background-color: #fff;
  background-clip: padding-box;
  border: 1px solid #ced4da;
  appearance: none;
  border-radius: 4px;
  transition: border-color 0.15s ease-in-out, box-shadow 0.15s ease-in-out;
}
@media (prefers-reduced-motion: reduce) {
  .form-control {
    transition: none;
  }
}
.form-control[type=file] {
  overflow: hidden;
}
.form-control[type=file]:not(:disabled):not([readonly]) {
  cursor: pointer;
}
.form-control:focus {
  color: #212529;
  background-color: #fff;
  border-color: #86b7fe;
  outline: 0;
  box-shadow: 0 0 0 0.25rem rgba(13, 110, 253, 0.25);
}
.form-control::-webkit-date-and-time-value {
  height: 1.5em;
}
.form-control::placeholder {
  color: #6c757d;
  opacity: 1;
}
.form-control:disabled, .form-control[readonly] {
  background-color: #e9ecef;
  opacity: 1;
}
.form-control::file-selector-button {
  padding: 0.375rem 0.75rem;
  margin: -0.375rem -0.75rem;
  margin-inline-end: 0.75rem;
  color: #212529;
  background-color: #e9ecef;
  pointer-events: none;
  border-color: inherit;
  border-style: solid;
  border-width: 0;
  border-inline-end-width: 1px;
  border-radius: 0;
  transition: color 0.15s ease-in-out, background-color 0.15s ease-in-out, border-color 0.15s ease-in-out, box-shadow 0.15s ease-in-out;
}
@media (prefers-reduced-motion: reduce) {
  .form-control::file-selector-button {
    transition: none;
  }
}
.form-control:hover:not(:disabled):not([readonly])::file-selector-button {
  background-color: #dde0e3;
}
.form-control::-webkit-file-upload-button {
  padding: 0.375rem 0.75rem;
  margin: -0.375rem -0.75rem;
  margin-inline-end: 0.75rem;
  color: #212529;
  background-color: #e9ecef;
  pointer-events: none;
  border-color: inherit;
  border-style: solid;
  border-width: 0;
  border-inline-end-width: 1px;
  border-radius: 0;
  transition: color 0.15s ease-in-out, background-color 0.15s ease-in-out, border-color 0.15s ease-in-out, box-shadow 0.15s ease-in-out;
}
@media (prefers-reduced-motion: reduce) {
  .form-control::-webkit-file-upload-button {
    transition: none;
  }
}
.form-control:hover:not(:disabled):not([readonly])::-webkit-file-upload-button {
  background-color: #dde0e3;
}

.form-control-plaintext {
  display: block;
  width: 100%;
  padding: 0.375rem 0;
  margin-bottom: 0;
  line-height: 1.5;
  color: #212529;
  background-color: transparent;
  border: solid transparent;
  border-width: 1px 0;
}
.form-control-plaintext.form-control-sm, .form-control-plaintext.form-control-lg {
  padding-right: 0;
  padding-left: 0;
}

.form-control-sm {
  min-height: calc(1.5em + 0.5rem + 2px);
  padding: 0.25rem 0.5rem;
  font-size: 0.9975rem;
  border-radius: 0.2rem;
}
.form-control-sm::file-selector-button {
  padding: 0.25rem 0.5rem;
  margin: -0.25rem -0.5rem;
  margin-inline-end: 0.5rem;
}
.form-control-sm::-webkit-file-upload-button {
  padding: 0.25rem 0.5rem;
  margin: -0.25rem -0.5rem;
  margin-inline-end: 0.5rem;
}

.form-control-lg {
  min-height: calc(1.5em + 1rem + 2px);
  padding: 0.5rem 1rem;
  font-size: calc(1.2675rem + 0.21vw);
  border-radius: 0.3rem;
}
@media (min-width: 1200px) {
  .form-control-lg {
    font-size: 1.425rem;
  }
}
.form-control-lg::file-selector-button {
  padding: 0.5rem 1rem;
  margin: -0.5rem -1rem;
  margin-inline-end: 1rem;
}
.form-control-lg::-webkit-file-upload-button {
  padding: 0.5rem 1rem;
  margin: -0.5rem -1rem;
  margin-inline-end: 1rem;
}

textarea.form-control {
  min-height: calc(1.5em + 0.75rem + 2px);
}
textarea.form-control-sm {
  min-height: calc(1.5em + 0.5rem + 2px);
}
textarea.form-control-lg {
  min-height: calc(1.5em + 1rem + 2px);
}

.form-control-color {
  width: 3rem;
  height: auto;
  padding: 0.375rem;
}
.form-control-color:not(:disabled):not([readonly]) {
  cursor: pointer;
}
.form-control-color::-moz-color-swatch {
  height: 1.5em;
  border-radius: 4px;
}
.form-control-color::-webkit-color-swatch {
  height: 1.5em;
  border-radius: 4px;
}

.form-select {
  display: block;
  width: 100%;
  padding: 0.375rem 2.25rem 0.375rem 0.75rem;
  -moz-padding-start: calc(0.75rem - 3px);
  font-size: 1.14rem;
  font-weight: 400;
  line-height: 1.5;
  color: #212529;
  background-color: #fff;
  background-image: url("data:image/svg+xml,%3csvg xmlns='http://www.w3.org/2000/svg' viewBox='0 0 16 16'%3e%3cpath fill='none' stroke='%23343a40' stroke-linecap='round' stroke-linejoin='round' stroke-width='2' d='M2 5l6 6 6-6'/%3e%3c/svg%3e");
  background-repeat: no-repeat;
  background-position: right 0.75rem center;
  background-size: 16px 12px;
  border: 1px solid #ced4da;
  border-radius: 4px;
  transition: border-color 0.15s ease-in-out, box-shadow 0.15s ease-in-out;
  appearance: none;
}
@media (prefers-reduced-motion: reduce) {
  .form-select {
    transition: none;
  }
}
.form-select:focus {
  border-color: #86b7fe;
  outline: 0;
  box-shadow: 0 0 0 0.25rem rgba(13, 110, 253, 0.25);
}
.form-select[multiple], .form-select[size]:not([size="1"]) {
  padding-right: 0.75rem;
  background-image: none;
}
.form-select:disabled {
  background-color: #e9ecef;
}
.form-select:-moz-focusring {
  color: transparent;
  text-shadow: 0 0 0 #212529;
}

.form-select-sm {
  padding-top: 0.25rem;
  padding-bottom: 0.25rem;
  padding-left: 0.5rem;
  font-size: 0.9975rem;
  border-radius: 0.2rem;
}

.form-select-lg {
  padding-top: 0.5rem;
  padding-bottom: 0.5rem;
  padding-left: 1rem;
  font-size: calc(1.2675rem + 0.21vw);
  border-radius: 0.3rem;
}
@media (min-width: 1200px) {
  .form-select-lg {
    font-size: 1.425rem;
  }
}

.form-check {
  display: block;
  min-height: 1.71rem;
  padding-left: 1.5em;
  margin-bottom: 0.125rem;
}
.form-check .form-check-input {
  float: left;
  margin-left: -1.5em;
}

.form-check-input {
  width: 1em;
  height: 1em;
  margin-top: 0.25em;
  vertical-align: top;
  background-color: #fff;
  background-repeat: no-repeat;
  background-position: center;
  background-size: contain;
  border: 1px solid rgba(0, 0, 0, 0.25);
  appearance: none;
  color-adjust: exact;
}
.form-check-input[type=checkbox] {
  border-radius: 0.25em;
}
.form-check-input[type=radio] {
  border-radius: 50%;
}
.form-check-input:active {
  filter: brightness(90%);
}
.form-check-input:focus {
  border-color: #86b7fe;
  outline: 0;
  box-shadow: 0 0 0 0.25rem rgba(13, 110, 253, 0.25);
}
.form-check-input:checked {
  background-color: #0d6efd;
  border-color: #0d6efd;
}
.form-check-input:checked[type=checkbox] {
  background-image: url("data:image/svg+xml,%3csvg xmlns='http://www.w3.org/2000/svg' viewBox='0 0 20 20'%3e%3cpath fill='none' stroke='%23fff' stroke-linecap='round' stroke-linejoin='round' stroke-width='3' d='M6 10l3 3l6-6'/%3e%3c/svg%3e");
}
.form-check-input:checked[type=radio] {
  background-image: url("data:image/svg+xml,%3csvg xmlns='http://www.w3.org/2000/svg' viewBox='-4 -4 8 8'%3e%3ccircle r='2' fill='%23fff'/%3e%3c/svg%3e");
}
.form-check-input[type=checkbox]:indeterminate {
  background-color: #0d6efd;
  border-color: #0d6efd;
  background-image: url("data:image/svg+xml,%3csvg xmlns='http://www.w3.org/2000/svg' viewBox='0 0 20 20'%3e%3cpath fill='none' stroke='%23fff' stroke-linecap='round' stroke-linejoin='round' stroke-width='3' d='M6 10h8'/%3e%3c/svg%3e");
}
.form-check-input:disabled {
  pointer-events: none;
  filter: none;
  opacity: 0.5;
}
.form-check-input[disabled] ~ .form-check-label, .form-check-input:disabled ~ .form-check-label {
  opacity: 0.5;
}

.form-switch {
  padding-left: 2.5em;
}
.form-switch .form-check-input {
  width: 2em;
  margin-left: -2.5em;
  background-image: url("data:image/svg+xml,%3csvg xmlns='http://www.w3.org/2000/svg' viewBox='-4 -4 8 8'%3e%3ccircle r='3' fill='rgba%280, 0, 0, 0.25%29'/%3e%3c/svg%3e");
  background-position: left center;
  border-radius: 2em;
  transition: background-position 0.15s ease-in-out;
}
@media (prefers-reduced-motion: reduce) {
  .form-switch .form-check-input {
    transition: none;
  }
}
.form-switch .form-check-input:focus {
  background-image: url("data:image/svg+xml,%3csvg xmlns='http://www.w3.org/2000/svg' viewBox='-4 -4 8 8'%3e%3ccircle r='3' fill='%2386b7fe'/%3e%3c/svg%3e");
}
.form-switch .form-check-input:checked {
  background-position: right center;
  background-image: url("data:image/svg+xml,%3csvg xmlns='http://www.w3.org/2000/svg' viewBox='-4 -4 8 8'%3e%3ccircle r='3' fill='%23fff'/%3e%3c/svg%3e");
}

.form-check-inline {
  display: inline-block;
  margin-right: 1rem;
}

.btn-check {
  position: absolute;
  clip: rect(0, 0, 0, 0);
  pointer-events: none;
}
.btn-check[disabled] + .btn, .btn-check:disabled + .btn {
  pointer-events: none;
  filter: none;
  opacity: 0.65;
}

.form-range {
  width: 100%;
  height: 1.5rem;
  padding: 0;
  background-color: transparent;
  appearance: none;
}
.form-range:focus {
  outline: 0;
}
.form-range:focus::-webkit-slider-thumb {
  box-shadow: 0 0 0 1px #fff, 0 0 0 0.25rem rgba(13, 110, 253, 0.25);
}
.form-range:focus::-moz-range-thumb {
  box-shadow: 0 0 0 1px #fff, 0 0 0 0.25rem rgba(13, 110, 253, 0.25);
}
.form-range::-moz-focus-outer {
  border: 0;
}
.form-range::-webkit-slider-thumb {
  width: 1rem;
  height: 1rem;
  margin-top: -0.25rem;
  background-color: #0d6efd;
  border: 0;
  border-radius: 1rem;
  transition: background-color 0.15s ease-in-out, border-color 0.15s ease-in-out, box-shadow 0.15s ease-in-out;
  appearance: none;
}
@media (prefers-reduced-motion: reduce) {
  .form-range::-webkit-slider-thumb {
    transition: none;
  }
}
.form-range::-webkit-slider-thumb:active {
  background-color: #b6d4fe;
}
.form-range::-webkit-slider-runnable-track {
  width: 100%;
  height: 0.5rem;
  color: transparent;
  cursor: pointer;
  background-color: #dee2e6;
  border-color: transparent;
  border-radius: 1rem;
}
.form-range::-moz-range-thumb {
  width: 1rem;
  height: 1rem;
  background-color: #0d6efd;
  border: 0;
  border-radius: 1rem;
  transition: background-color 0.15s ease-in-out, border-color 0.15s ease-in-out, box-shadow 0.15s ease-in-out;
  appearance: none;
}
@media (prefers-reduced-motion: reduce) {
  .form-range::-moz-range-thumb {
    transition: none;
  }
}
.form-range::-moz-range-thumb:active {
  background-color: #b6d4fe;
}
.form-range::-moz-range-track {
  width: 100%;
  height: 0.5rem;
  color: transparent;
  cursor: pointer;
  background-color: #dee2e6;
  border-color: transparent;
  border-radius: 1rem;
}
.form-range:disabled {
  pointer-events: none;
}
.form-range:disabled::-webkit-slider-thumb {
  background-color: #adb5bd;
}
.form-range:disabled::-moz-range-thumb {
  background-color: #adb5bd;
}

.form-floating {
  position: relative;
}
.form-floating > .form-control,
.form-floating > .form-select {
  height: calc(3.5rem + 2px);
  line-height: 1.25;
}
.form-floating > label {
  position: absolute;
  top: 0;
  left: 0;
  height: 100%;
  padding: 1rem 0.75rem;
  pointer-events: none;
  border: 1px solid transparent;
  transform-origin: 0 0;
  transition: opacity 0.1s ease-in-out, transform 0.1s ease-in-out;
}
@media (prefers-reduced-motion: reduce) {
  .form-floating > label {
    transition: none;
  }
}
.form-floating > .form-control {
  padding: 1rem 0.75rem;
}
.form-floating > .form-control::placeholder {
  color: transparent;
}
.form-floating > .form-control:focus, .form-floating > .form-control:not(:placeholder-shown) {
  padding-top: 1.625rem;
  padding-bottom: 0.625rem;
}
.form-floating > .form-control:-webkit-autofill {
  padding-top: 1.625rem;
  padding-bottom: 0.625rem;
}
.form-floating > .form-select {
  padding-top: 1.625rem;
  padding-bottom: 0.625rem;
}
.form-floating > .form-control:focus ~ label,
.form-floating > .form-control:not(:placeholder-shown) ~ label,
.form-floating > .form-select ~ label {
  opacity: 0.65;
  transform: scale(0.85) translateY(-0.5rem) translateX(0.15rem);
}
.form-floating > .form-control:-webkit-autofill ~ label {
  opacity: 0.65;
  transform: scale(0.85) translateY(-0.5rem) translateX(0.15rem);
}

.input-group {
  position: relative;
  display: flex;
  flex-wrap: wrap;
  align-items: stretch;
  width: 100%;
}
.input-group > .form-control,
.input-group > .form-select {
  position: relative;
  flex: 1 1 auto;
  width: 1%;
  min-width: 0;
}
.input-group > .form-control:focus,
.input-group > .form-select:focus {
  z-index: 3;
}
.input-group .btn {
  position: relative;
  z-index: 2;
}
.input-group .btn:focus {
  z-index: 3;
}

.input-group-text {
  display: flex;
  align-items: center;
  padding: 0.375rem 0.75rem;
  font-size: 1.14rem;
  font-weight: 400;
  line-height: 1.5;
  color: #212529;
  text-align: center;
  white-space: nowrap;
  background-color: #e9ecef;
  border: 1px solid #ced4da;
  border-radius: 4px;
}

.input-group-lg > .form-control,
.input-group-lg > .form-select,
.input-group-lg > .input-group-text,
.input-group-lg > .btn {
  padding: 0.5rem 1rem;
  font-size: calc(1.2675rem + 0.21vw);
  border-radius: 0.3rem;
}
@media (min-width: 1200px) {
  .input-group-lg > .form-control,
  .input-group-lg > .form-select,
  .input-group-lg > .input-group-text,
  .input-group-lg > .btn {
    font-size: 1.425rem;
  }
}

.input-group-sm > .form-control,
.input-group-sm > .form-select,
.input-group-sm > .input-group-text,
.input-group-sm > .btn {
  padding: 0.25rem 0.5rem;
  font-size: 0.9975rem;
  border-radius: 0.2rem;
}

.input-group-lg > .form-select,
.input-group-sm > .form-select {
  padding-right: 3rem;
}

.input-group:not(.has-validation) > :not(:last-child):not(.dropdown-toggle):not(.dropdown-menu),
.input-group:not(.has-validation) > .dropdown-toggle:nth-last-child(n+3) {
  border-top-right-radius: 0;
  border-bottom-right-radius: 0;
}
.input-group.has-validation > :nth-last-child(n+3):not(.dropdown-toggle):not(.dropdown-menu),
.input-group.has-validation > .dropdown-toggle:nth-last-child(n+4) {
  border-top-right-radius: 0;
  border-bottom-right-radius: 0;
}
.input-group > :not(:first-child):not(.dropdown-menu):not(.valid-tooltip):not(.valid-feedback):not(.invalid-tooltip):not(.invalid-feedback) {
  margin-left: -1px;
  border-top-left-radius: 0;
  border-bottom-left-radius: 0;
}

.valid-feedback {
  display: none;
  width: 100%;
  margin-top: 0.25rem;
  font-size: 0.875em;
  color: #4DD753;
}

.valid-tooltip {
  position: absolute;
  top: 100%;
  z-index: 5;
  display: none;
  max-width: 100%;
  padding: 0.5rem 1.25rem;
  margin-top: 0.1rem;
  font-size: 0.9975rem;
  color: #000;
  background-color: #4dd753;
  border-radius: 4px;
}

.was-validated :valid ~ .valid-feedback,
.was-validated :valid ~ .valid-tooltip,
.is-valid ~ .valid-feedback,
.is-valid ~ .valid-tooltip {
  display: block;
}

.was-validated .form-control:valid, .form-control.is-valid {
  border-color: #4DD753;
  padding-right: calc(1.5em + 0.75rem);
  background-image: url("data:image/svg+xml,%3csvg xmlns='http://www.w3.org/2000/svg' viewBox='0 0 8 8'%3e%3cpath fill='%234DD753' d='M2.3 6.73L.6 4.53c-.4-1.04.46-1.4 1.1-.8l1.1 1.4 3.4-3.8c.6-.63 1.6-.27 1.2.7l-4 4.6c-.43.5-.8.4-1.1.1z'/%3e%3c/svg%3e");
  background-repeat: no-repeat;
  background-position: right calc(0.375em + 0.1875rem) center;
  background-size: calc(0.75em + 0.375rem) calc(0.75em + 0.375rem);
}
.was-validated .form-control:valid:focus, .form-control.is-valid:focus {
  border-color: #4DD753;
  box-shadow: 0 0 0 0.25rem rgba(77, 215, 83, 0.25);
}

.was-validated textarea.form-control:valid, textarea.form-control.is-valid {
  padding-right: calc(1.5em + 0.75rem);
  background-position: top calc(0.375em + 0.1875rem) right calc(0.375em + 0.1875rem);
}

.was-validated .form-select:valid, .form-select.is-valid {
  border-color: #4DD753;
}
.was-validated .form-select:valid:not([multiple]):not([size]), .was-validated .form-select:valid:not([multiple])[size="1"], .form-select.is-valid:not([multiple]):not([size]), .form-select.is-valid:not([multiple])[size="1"] {
  padding-right: 4.125rem;
  background-image: url("data:image/svg+xml,%3csvg xmlns='http://www.w3.org/2000/svg' viewBox='0 0 16 16'%3e%3cpath fill='none' stroke='%23343a40' stroke-linecap='round' stroke-linejoin='round' stroke-width='2' d='M2 5l6 6 6-6'/%3e%3c/svg%3e"), url("data:image/svg+xml,%3csvg xmlns='http://www.w3.org/2000/svg' viewBox='0 0 8 8'%3e%3cpath fill='%234DD753' d='M2.3 6.73L.6 4.53c-.4-1.04.46-1.4 1.1-.8l1.1 1.4 3.4-3.8c.6-.63 1.6-.27 1.2.7l-4 4.6c-.43.5-.8.4-1.1.1z'/%3e%3c/svg%3e");
  background-position: right 0.75rem center, center right 2.25rem;
  background-size: 16px 12px, calc(0.75em + 0.375rem) calc(0.75em + 0.375rem);
}
.was-validated .form-select:valid:focus, .form-select.is-valid:focus {
  border-color: #4DD753;
  box-shadow: 0 0 0 0.25rem rgba(77, 215, 83, 0.25);
}

.was-validated .form-check-input:valid, .form-check-input.is-valid {
  border-color: #4DD753;
}
.was-validated .form-check-input:valid:checked, .form-check-input.is-valid:checked {
  background-color: #4DD753;
}
.was-validated .form-check-input:valid:focus, .form-check-input.is-valid:focus {
  box-shadow: 0 0 0 0.25rem rgba(77, 215, 83, 0.25);
}
.was-validated .form-check-input:valid ~ .form-check-label, .form-check-input.is-valid ~ .form-check-label {
  color: #4DD753;
}

.form-check-inline .form-check-input ~ .valid-feedback {
  margin-left: 0.5em;
}

.was-validated .input-group .form-control:valid, .input-group .form-control.is-valid,
.was-validated .input-group .form-select:valid,
.input-group .form-select.is-valid {
  z-index: 1;
}
.was-validated .input-group .form-control:valid:focus, .input-group .form-control.is-valid:focus,
.was-validated .input-group .form-select:valid:focus,
.input-group .form-select.is-valid:focus {
  z-index: 3;
}

.invalid-feedback {
  display: none;
  width: 100%;
  margin-top: 0.25rem;
  font-size: 0.875em;
  color: #DC3545;
}

.invalid-tooltip {
  position: absolute;
  top: 100%;
  z-index: 5;
  display: none;
  max-width: 100%;
  padding: 0.5rem 1.25rem;
  margin-top: 0.1rem;
  font-size: 0.9975rem;
  color: #fff;
  background-color: #dc3545;
  border-radius: 4px;
}

.was-validated :invalid ~ .invalid-feedback,
.was-validated :invalid ~ .invalid-tooltip,
.is-invalid ~ .invalid-feedback,
.is-invalid ~ .invalid-tooltip {
  display: block;
}

.was-validated .form-control:invalid, .form-control.is-invalid {
  border-color: #DC3545;
  padding-right: calc(1.5em + 0.75rem);
  background-image: url("data:image/svg+xml,%3csvg xmlns='http://www.w3.org/2000/svg' viewBox='0 0 12 12' width='12' height='12' fill='none' stroke='%23DC3545'%3e%3ccircle cx='6' cy='6' r='4.5'/%3e%3cpath stroke-linejoin='round' d='M5.8 3.6h.4L6 6.5z'/%3e%3ccircle cx='6' cy='8.2' r='.6' fill='%23DC3545' stroke='none'/%3e%3c/svg%3e");
  background-repeat: no-repeat;
  background-position: right calc(0.375em + 0.1875rem) center;
  background-size: calc(0.75em + 0.375rem) calc(0.75em + 0.375rem);
}
.was-validated .form-control:invalid:focus, .form-control.is-invalid:focus {
  border-color: #DC3545;
  box-shadow: 0 0 0 0.25rem rgba(220, 53, 69, 0.25);
}

.was-validated textarea.form-control:invalid, textarea.form-control.is-invalid {
  padding-right: calc(1.5em + 0.75rem);
  background-position: top calc(0.375em + 0.1875rem) right calc(0.375em + 0.1875rem);
}

.was-validated .form-select:invalid, .form-select.is-invalid {
  border-color: #DC3545;
}
.was-validated .form-select:invalid:not([multiple]):not([size]), .was-validated .form-select:invalid:not([multiple])[size="1"], .form-select.is-invalid:not([multiple]):not([size]), .form-select.is-invalid:not([multiple])[size="1"] {
  padding-right: 4.125rem;
  background-image: url("data:image/svg+xml,%3csvg xmlns='http://www.w3.org/2000/svg' viewBox='0 0 16 16'%3e%3cpath fill='none' stroke='%23343a40' stroke-linecap='round' stroke-linejoin='round' stroke-width='2' d='M2 5l6 6 6-6'/%3e%3c/svg%3e"), url("data:image/svg+xml,%3csvg xmlns='http://www.w3.org/2000/svg' viewBox='0 0 12 12' width='12' height='12' fill='none' stroke='%23DC3545'%3e%3ccircle cx='6' cy='6' r='4.5'/%3e%3cpath stroke-linejoin='round' d='M5.8 3.6h.4L6 6.5z'/%3e%3ccircle cx='6' cy='8.2' r='.6' fill='%23DC3545' stroke='none'/%3e%3c/svg%3e");
  background-position: right 0.75rem center, center right 2.25rem;
  background-size: 16px 12px, calc(0.75em + 0.375rem) calc(0.75em + 0.375rem);
}
.was-validated .form-select:invalid:focus, .form-select.is-invalid:focus {
  border-color: #DC3545;
  box-shadow: 0 0 0 0.25rem rgba(220, 53, 69, 0.25);
}

.was-validated .form-check-input:invalid, .form-check-input.is-invalid {
  border-color: #DC3545;
}
.was-validated .form-check-input:invalid:checked, .form-check-input.is-invalid:checked {
  background-color: #DC3545;
}
.was-validated .form-check-input:invalid:focus, .form-check-input.is-invalid:focus {
  box-shadow: 0 0 0 0.25rem rgba(220, 53, 69, 0.25);
}
.was-validated .form-check-input:invalid ~ .form-check-label, .form-check-input.is-invalid ~ .form-check-label {
  color: #DC3545;
}

.form-check-inline .form-check-input ~ .invalid-feedback {
  margin-left: 0.5em;
}

.was-validated .input-group .form-control:invalid, .input-group .form-control.is-invalid,
.was-validated .input-group .form-select:invalid,
.input-group .form-select.is-invalid {
  z-index: 2;
}
.was-validated .input-group .form-control:invalid:focus, .input-group .form-control.is-invalid:focus,
.was-validated .input-group .form-select:invalid:focus,
.input-group .form-select.is-invalid:focus {
  z-index: 3;
}

.btn {
  display: inline-block;
  font-weight: 500;
  line-height: 1.5;
  color: #212529;
  text-align: center;
  vertical-align: middle;
  cursor: pointer;
  user-select: none;
  background-color: transparent;
  border: 1px solid transparent;
  padding: 0.375rem 0.75rem;
  font-size: 0.875rem;
  border-radius: 4px;
  transition: color 0.15s ease-in-out, background-color 0.15s ease-in-out, border-color 0.15s ease-in-out, box-shadow 0.15s ease-in-out;
}
@media (prefers-reduced-motion: reduce) {
  .btn {
    transition: none;
  }
}
.btn:hover {
  color: #212529;
}
.btn-check:focus + .btn, .btn:focus {
  outline: 0;
  box-shadow: 0 0 0 0.25rem rgba(13, 110, 253, 0.25);
}
.btn:disabled, .btn.disabled, fieldset:disabled .btn {
  pointer-events: none;
  opacity: 0.65;
}

.btn-primary {
  color: #000;
  background-color: #14AE5C;
  border-color: #14AE5C;
}
.btn-primary:hover {
  color: #000;
  background-color: #5bc68d;
  border-color: #2cb66c;
}
.btn-check:focus + .btn-primary, .btn-primary:focus {
  color: #000;
  background-color: #5bc68d;
  border-color: #2cb66c;
  box-shadow: 0 0 0 0.25rem rgba(17, 148, 78, 0.5);
}
.btn-check:checked + .btn-primary, .btn-check:active + .btn-primary, .btn-primary:active, .btn-primary.active, .show > .btn-primary.dropdown-toggle {
  color: #000;
  background-color: #43be7d;
  border-color: #2cb66c;
}
.btn-check:checked + .btn-primary:focus, .btn-check:active + .btn-primary:focus, .btn-primary:active:focus, .btn-primary.active:focus, .show > .btn-primary.dropdown-toggle:focus {
  box-shadow: 0 0 0 0.25rem rgba(17, 148, 78, 0.5);
}
.btn-primary:disabled, .btn-primary.disabled {
  color: #000;
  background-color: #14AE5C;
  border-color: #14AE5C;
}

.btn-secondary {
  color: #000;
  background-color: #ACACAC;
  border-color: #ACACAC;
}
.btn-secondary:hover {
  color: #000;
  background-color: #c5c5c5;
  border-color: #b4b4b4;
}
.btn-check:focus + .btn-secondary, .btn-secondary:focus {
  color: #000;
  background-color: #c5c5c5;
  border-color: #b4b4b4;
  box-shadow: 0 0 0 0.25rem rgba(146, 146, 146, 0.5);
}
.btn-check:checked + .btn-secondary, .btn-check:active + .btn-secondary, .btn-secondary:active, .btn-secondary.active, .show > .btn-secondary.dropdown-toggle {
  color: #000;
  background-color: #bdbdbd;
  border-color: #b4b4b4;
}
.btn-check:checked + .btn-secondary:focus, .btn-check:active + .btn-secondary:focus, .btn-secondary:active:focus, .btn-secondary.active:focus, .show > .btn-secondary.dropdown-toggle:focus {
  box-shadow: 0 0 0 0.25rem rgba(146, 146, 146, 0.5);
}
.btn-secondary:disabled, .btn-secondary.disabled {
  color: #000;
  background-color: #ACACAC;
  border-color: #ACACAC;
}

.btn-success {
  color: #000;
  background-color: #4DD753;
  border-color: #4DD753;
}
.btn-success:hover {
  color: #000;
  background-color: #82e387;
  border-color: #5fdb64;
}
.btn-check:focus + .btn-success, .btn-success:focus {
  color: #000;
  background-color: #82e387;
  border-color: #5fdb64;
  box-shadow: 0 0 0 0.25rem rgba(65, 183, 71, 0.5);
}
.btn-check:checked + .btn-success, .btn-check:active + .btn-success, .btn-success:active, .btn-success.active, .show > .btn-success.dropdown-toggle {
  color: #000;
  background-color: #71df75;
  border-color: #5fdb64;
}
.btn-check:checked + .btn-success:focus, .btn-check:active + .btn-success:focus, .btn-success:active:focus, .btn-success.active:focus, .show > .btn-success.dropdown-toggle:focus {
  box-shadow: 0 0 0 0.25rem rgba(65, 183, 71, 0.5);
}
.btn-success:disabled, .btn-success.disabled {
  color: #000;
  background-color: #4DD753;
  border-color: #4DD753;
}

.btn-danger {
  color: #000;
  background-color: #FF515F;
  border-color: #FF515F;
}
.btn-danger:hover {
  color: #000;
  background-color: #ff858f;
  border-color: #ff626f;
}
.btn-check:focus + .btn-danger, .btn-danger:focus {
  color: #000;
  background-color: #ff858f;
  border-color: #ff626f;
  box-shadow: 0 0 0 0.25rem rgba(217, 69, 81, 0.5);
}
.btn-check:checked + .btn-danger, .btn-check:active + .btn-danger, .btn-danger:active, .btn-danger.active, .show > .btn-danger.dropdown-toggle {
  color: #000;
  background-color: #ff747f;
  border-color: #ff626f;
}
.btn-check:checked + .btn-danger:focus, .btn-check:active + .btn-danger:focus, .btn-danger:active:focus, .btn-danger.active:focus, .show > .btn-danger.dropdown-toggle:focus {
  box-shadow: 0 0 0 0.25rem rgba(217, 69, 81, 0.5);
}
.btn-danger:disabled, .btn-danger.disabled {
  color: #000;
  background-color: #FF515F;
  border-color: #FF515F;
}

.btn-warning {
  color: #000;
  background-color: #FFE046;
  border-color: #FFE046;
}
.btn-warning:hover {
  color: #000;
  background-color: #ffe97e;
  border-color: #ffe359;
}
.btn-check:focus + .btn-warning, .btn-warning:focus {
  color: #000;
  background-color: #ffe97e;
  border-color: #ffe359;
  box-shadow: 0 0 0 0.25rem rgba(217, 190, 60, 0.5);
}
.btn-check:checked + .btn-warning, .btn-check:active + .btn-warning, .btn-warning:active, .btn-warning.active, .show > .btn-warning.dropdown-toggle {
  color: #000;
  background-color: #ffe66b;
  border-color: #ffe359;
}
.btn-check:checked + .btn-warning:focus, .btn-check:active + .btn-warning:focus, .btn-warning:active:focus, .btn-warning.active:focus, .show > .btn-warning.dropdown-toggle:focus {
  box-shadow: 0 0 0 0.25rem rgba(217, 190, 60, 0.5);
}
.btn-warning:disabled, .btn-warning.disabled {
  color: #000;
  background-color: #FFE046;
  border-color: #FFE046;
}

.btn-info {
  color: #fff;
  background-color: #8146F6;
  border-color: #8146F6;
}
.btn-info:hover {
  color: #fff;
  background-color: #5a31ac;
  border-color: #6738c5;
}
.btn-check:focus + .btn-info, .btn-info:focus {
  color: #fff;
  background-color: #5a31ac;
  border-color: #6738c5;
  box-shadow: 0 0 0 0.25rem rgba(148, 98, 247, 0.5);
}
.btn-check:checked + .btn-info, .btn-check:active + .btn-info, .btn-info:active, .btn-info.active, .show > .btn-info.dropdown-toggle {
  color: #fff;
  background-color: #6738c5;
  border-color: #6135b9;
}
.btn-check:checked + .btn-info:focus, .btn-check:active + .btn-info:focus, .btn-info:active:focus, .btn-info.active:focus, .show > .btn-info.dropdown-toggle:focus {
  box-shadow: 0 0 0 0.25rem rgba(148, 98, 247, 0.5);
}
.btn-info:disabled, .btn-info.disabled {
  color: #fff;
  background-color: #8146F6;
  border-color: #8146F6;
}

.btn-light {
  color: #000;
  background-color: #EEEFF7;
  border-color: #EEEFF7;
}
.btn-light:hover {
  color: #000;
  background-color: #f3f4f9;
  border-color: #f0f1f8;
}
.btn-check:focus + .btn-light, .btn-light:focus {
  color: #000;
  background-color: #f3f4f9;
  border-color: #f0f1f8;
  box-shadow: 0 0 0 0.25rem rgba(202, 203, 210, 0.5);
}
.btn-check:checked + .btn-light, .btn-check:active + .btn-light, .btn-light:active, .btn-light.active, .show > .btn-light.dropdown-toggle {
  color: #000;
  background-color: #f1f2f9;
  border-color: #f0f1f8;
}
.btn-check:checked + .btn-light:focus, .btn-check:active + .btn-light:focus, .btn-light:active:focus, .btn-light.active:focus, .show > .btn-light.dropdown-toggle:focus {
  box-shadow: 0 0 0 0.25rem rgba(202, 203, 210, 0.5);
}
.btn-light:disabled, .btn-light.disabled {
  color: #000;
  background-color: #EEEFF7;
  border-color: #EEEFF7;
}

.btn-dark {
  color: #fff;
  background-color: #1E1E1E;
  border-color: #1E1E1E;
}
.btn-dark:hover {
  color: #fff;
  background-color: #151515;
  border-color: #181818;
}
.btn-check:focus + .btn-dark, .btn-dark:focus {
  color: #fff;
  background-color: #151515;
  border-color: #181818;
  box-shadow: 0 0 0 0.25rem rgba(64, 64, 64, 0.5);
}
.btn-check:checked + .btn-dark, .btn-check:active + .btn-dark, .btn-dark:active, .btn-dark.active, .show > .btn-dark.dropdown-toggle {
  color: #fff;
  background-color: #181818;
  border-color: #171717;
}
.btn-check:checked + .btn-dark:focus, .btn-check:active + .btn-dark:focus, .btn-dark:active:focus, .btn-dark.active:focus, .show > .btn-dark.dropdown-toggle:focus {
  box-shadow: 0 0 0 0.25rem rgba(64, 64, 64, 0.5);
}
.btn-dark:disabled, .btn-dark.disabled {
  color: #fff;
  background-color: #1E1E1E;
  border-color: #1E1E1E;
}

.btn-black60 {
  color: #fff;
  background-color: #666666;
  border-color: #666666;
}
.btn-black60:hover {
  color: #fff;
  background-color: #474747;
  border-color: #525252;
}
.btn-check:focus + .btn-black60, .btn-black60:focus {
  color: #fff;
  background-color: #474747;
  border-color: #525252;
  box-shadow: 0 0 0 0.25rem rgba(125, 125, 125, 0.5);
}
.btn-check:checked + .btn-black60, .btn-check:active + .btn-black60, .btn-black60:active, .btn-black60.active, .show > .btn-black60.dropdown-toggle {
  color: #fff;
  background-color: #525252;
  border-color: #4d4d4d;
}
.btn-check:checked + .btn-black60:focus, .btn-check:active + .btn-black60:focus, .btn-black60:active:focus, .btn-black60.active:focus, .show > .btn-black60.dropdown-toggle:focus {
  box-shadow: 0 0 0 0.25rem rgba(125, 125, 125, 0.5);
}
.btn-black60:disabled, .btn-black60.disabled {
  color: #fff;
  background-color: #666666;
  border-color: #666666;
}

.btn-cancel {
  color: #000;
  background-color: #ACACAC;
  border-color: #ACACAC;
}
.btn-cancel:hover {
  color: #000;
  background-color: #c5c5c5;
  border-color: #b4b4b4;
}
.btn-check:focus + .btn-cancel, .btn-cancel:focus {
  color: #000;
  background-color: #c5c5c5;
  border-color: #b4b4b4;
  box-shadow: 0 0 0 0.25rem rgba(146, 146, 146, 0.5);
}
.btn-check:checked + .btn-cancel, .btn-check:active + .btn-cancel, .btn-cancel:active, .btn-cancel.active, .show > .btn-cancel.dropdown-toggle {
  color: #000;
  background-color: #bdbdbd;
  border-color: #b4b4b4;
}
.btn-check:checked + .btn-cancel:focus, .btn-check:active + .btn-cancel:focus, .btn-cancel:active:focus, .btn-cancel.active:focus, .show > .btn-cancel.dropdown-toggle:focus {
  box-shadow: 0 0 0 0.25rem rgba(146, 146, 146, 0.5);
}
.btn-cancel:disabled, .btn-cancel.disabled {
  color: #000;
  background-color: #ACACAC;
  border-color: #ACACAC;
}

.btn-outline-primary {
  color: #14AE5C;
  border-color: #14AE5C;
}
.btn-outline-primary:hover {
  color: #000;
  background-color: #14AE5C;
  border-color: #14AE5C;
}
.btn-check:focus + .btn-outline-primary, .btn-outline-primary:focus {
  box-shadow: 0 0 0 0.25rem rgba(20, 174, 92, 0.5);
}
.btn-check:checked + .btn-outline-primary, .btn-check:active + .btn-outline-primary, .btn-outline-primary:active, .btn-outline-primary.active, .btn-outline-primary.dropdown-toggle.show {
  color: #000;
  background-color: #14AE5C;
  border-color: #14AE5C;
}
.btn-check:checked + .btn-outline-primary:focus, .btn-check:active + .btn-outline-primary:focus, .btn-outline-primary:active:focus, .btn-outline-primary.active:focus, .btn-outline-primary.dropdown-toggle.show:focus {
  box-shadow: 0 0 0 0.25rem rgba(20, 174, 92, 0.5);
}
.btn-outline-primary:disabled, .btn-outline-primary.disabled {
  color: #14AE5C;
  background-color: transparent;
}

.btn-outline-secondary {
  color: #ACACAC;
  border-color: #ACACAC;
}
.btn-outline-secondary:hover {
  color: #000;
  background-color: #ACACAC;
  border-color: #ACACAC;
}
.btn-check:focus + .btn-outline-secondary, .btn-outline-secondary:focus {
  box-shadow: 0 0 0 0.25rem rgba(172, 172, 172, 0.5);
}
.btn-check:checked + .btn-outline-secondary, .btn-check:active + .btn-outline-secondary, .btn-outline-secondary:active, .btn-outline-secondary.active, .btn-outline-secondary.dropdown-toggle.show {
  color: #000;
  background-color: #ACACAC;
  border-color: #ACACAC;
}
.btn-check:checked + .btn-outline-secondary:focus, .btn-check:active + .btn-outline-secondary:focus, .btn-outline-secondary:active:focus, .btn-outline-secondary.active:focus, .btn-outline-secondary.dropdown-toggle.show:focus {
  box-shadow: 0 0 0 0.25rem rgba(172, 172, 172, 0.5);
}
.btn-outline-secondary:disabled, .btn-outline-secondary.disabled {
  color: #ACACAC;
  background-color: transparent;
}

.btn-outline-success {
  color: #4DD753;
  border-color: #4DD753;
}
.btn-outline-success:hover {
  color: #000;
  background-color: #4DD753;
  border-color: #4DD753;
}
.btn-check:focus + .btn-outline-success, .btn-outline-success:focus {
  box-shadow: 0 0 0 0.25rem rgba(77, 215, 83, 0.5);
}
.btn-check:checked + .btn-outline-success, .btn-check:active + .btn-outline-success, .btn-outline-success:active, .btn-outline-success.active, .btn-outline-success.dropdown-toggle.show {
  color: #000;
  background-color: #4DD753;
  border-color: #4DD753;
}
.btn-check:checked + .btn-outline-success:focus, .btn-check:active + .btn-outline-success:focus, .btn-outline-success:active:focus, .btn-outline-success.active:focus, .btn-outline-success.dropdown-toggle.show:focus {
  box-shadow: 0 0 0 0.25rem rgba(77, 215, 83, 0.5);
}
.btn-outline-success:disabled, .btn-outline-success.disabled {
  color: #4DD753;
  background-color: transparent;
}

.btn-outline-danger {
  color: #FF515F;
  border-color: #FF515F;
}
.btn-outline-danger:hover {
  color: #000;
  background-color: #FF515F;
  border-color: #FF515F;
}
.btn-check:focus + .btn-outline-danger, .btn-outline-danger:focus {
  box-shadow: 0 0 0 0.25rem rgba(255, 81, 95, 0.5);
}
.btn-check:checked + .btn-outline-danger, .btn-check:active + .btn-outline-danger, .btn-outline-danger:active, .btn-outline-danger.active, .btn-outline-danger.dropdown-toggle.show {
  color: #000;
  background-color: #FF515F;
  border-color: #FF515F;
}
.btn-check:checked + .btn-outline-danger:focus, .btn-check:active + .btn-outline-danger:focus, .btn-outline-danger:active:focus, .btn-outline-danger.active:focus, .btn-outline-danger.dropdown-toggle.show:focus {
  box-shadow: 0 0 0 0.25rem rgba(255, 81, 95, 0.5);
}
.btn-outline-danger:disabled, .btn-outline-danger.disabled {
  color: #FF515F;
  background-color: transparent;
}

.btn-outline-warning {
  color: #FFE046;
  border-color: #FFE046;
}
.btn-outline-warning:hover {
  color: #000;
  background-color: #FFE046;
  border-color: #FFE046;
}
.btn-check:focus + .btn-outline-warning, .btn-outline-warning:focus {
  box-shadow: 0 0 0 0.25rem rgba(255, 224, 70, 0.5);
}
.btn-check:checked + .btn-outline-warning, .btn-check:active + .btn-outline-warning, .btn-outline-warning:active, .btn-outline-warning.active, .btn-outline-warning.dropdown-toggle.show {
  color: #000;
  background-color: #FFE046;
  border-color: #FFE046;
}
.btn-check:checked + .btn-outline-warning:focus, .btn-check:active + .btn-outline-warning:focus, .btn-outline-warning:active:focus, .btn-outline-warning.active:focus, .btn-outline-warning.dropdown-toggle.show:focus {
  box-shadow: 0 0 0 0.25rem rgba(255, 224, 70, 0.5);
}
.btn-outline-warning:disabled, .btn-outline-warning.disabled {
  color: #FFE046;
  background-color: transparent;
}

.btn-outline-info {
  color: #8146F6;
  border-color: #8146F6;
}
.btn-outline-info:hover {
  color: #fff;
  background-color: #8146F6;
  border-color: #8146F6;
}
.btn-check:focus + .btn-outline-info, .btn-outline-info:focus {
  box-shadow: 0 0 0 0.25rem rgba(129, 70, 246, 0.5);
}
.btn-check:checked + .btn-outline-info, .btn-check:active + .btn-outline-info, .btn-outline-info:active, .btn-outline-info.active, .btn-outline-info.dropdown-toggle.show {
  color: #fff;
  background-color: #8146F6;
  border-color: #8146F6;
}
.btn-check:checked + .btn-outline-info:focus, .btn-check:active + .btn-outline-info:focus, .btn-outline-info:active:focus, .btn-outline-info.active:focus, .btn-outline-info.dropdown-toggle.show:focus {
  box-shadow: 0 0 0 0.25rem rgba(129, 70, 246, 0.5);
}
.btn-outline-info:disabled, .btn-outline-info.disabled {
  color: #8146F6;
  background-color: transparent;
}

.btn-outline-light {
  color: #EEEFF7;
  border-color: #EEEFF7;
}
.btn-outline-light:hover {
  color: #000;
  background-color: #EEEFF7;
  border-color: #EEEFF7;
}
.btn-check:focus + .btn-outline-light, .btn-outline-light:focus {
  box-shadow: 0 0 0 0.25rem rgba(238, 239, 247, 0.5);
}
.btn-check:checked + .btn-outline-light, .btn-check:active + .btn-outline-light, .btn-outline-light:active, .btn-outline-light.active, .btn-outline-light.dropdown-toggle.show {
  color: #000;
  background-color: #EEEFF7;
  border-color: #EEEFF7;
}
.btn-check:checked + .btn-outline-light:focus, .btn-check:active + .btn-outline-light:focus, .btn-outline-light:active:focus, .btn-outline-light.active:focus, .btn-outline-light.dropdown-toggle.show:focus {
  box-shadow: 0 0 0 0.25rem rgba(238, 239, 247, 0.5);
}
.btn-outline-light:disabled, .btn-outline-light.disabled {
  color: #EEEFF7;
  background-color: transparent;
}

.btn-outline-dark {
  color: #1E1E1E;
  border-color: #1E1E1E;
}
.btn-outline-dark:hover {
  color: #fff;
  background-color: #1E1E1E;
  border-color: #1E1E1E;
}
.btn-check:focus + .btn-outline-dark, .btn-outline-dark:focus {
  box-shadow: 0 0 0 0.25rem rgba(30, 30, 30, 0.5);
}
.btn-check:checked + .btn-outline-dark, .btn-check:active + .btn-outline-dark, .btn-outline-dark:active, .btn-outline-dark.active, .btn-outline-dark.dropdown-toggle.show {
  color: #fff;
  background-color: #1E1E1E;
  border-color: #1E1E1E;
}
.btn-check:checked + .btn-outline-dark:focus, .btn-check:active + .btn-outline-dark:focus, .btn-outline-dark:active:focus, .btn-outline-dark.active:focus, .btn-outline-dark.dropdown-toggle.show:focus {
  box-shadow: 0 0 0 0.25rem rgba(30, 30, 30, 0.5);
}
.btn-outline-dark:disabled, .btn-outline-dark.disabled {
  color: #1E1E1E;
  background-color: transparent;
}

.btn-outline-black60 {
  color: #666666;
  border-color: #666666;
}
.btn-outline-black60:hover {
  color: #fff;
  background-color: #666666;
  border-color: #666666;
}
.btn-check:focus + .btn-outline-black60, .btn-outline-black60:focus {
  box-shadow: 0 0 0 0.25rem rgba(102, 102, 102, 0.5);
}
.btn-check:checked + .btn-outline-black60, .btn-check:active + .btn-outline-black60, .btn-outline-black60:active, .btn-outline-black60.active, .btn-outline-black60.dropdown-toggle.show {
  color: #fff;
  background-color: #666666;
  border-color: #666666;
}
.btn-check:checked + .btn-outline-black60:focus, .btn-check:active + .btn-outline-black60:focus, .btn-outline-black60:active:focus, .btn-outline-black60.active:focus, .btn-outline-black60.dropdown-toggle.show:focus {
  box-shadow: 0 0 0 0.25rem rgba(102, 102, 102, 0.5);
}
.btn-outline-black60:disabled, .btn-outline-black60.disabled {
  color: #666666;
  background-color: transparent;
}

.btn-outline-cancel {
  color: #ACACAC;
  border-color: #ACACAC;
}
.btn-outline-cancel:hover {
  color: #000;
  background-color: #ACACAC;
  border-color: #ACACAC;
}
.btn-check:focus + .btn-outline-cancel, .btn-outline-cancel:focus {
  box-shadow: 0 0 0 0.25rem rgba(172, 172, 172, 0.5);
}
.btn-check:checked + .btn-outline-cancel, .btn-check:active + .btn-outline-cancel, .btn-outline-cancel:active, .btn-outline-cancel.active, .btn-outline-cancel.dropdown-toggle.show {
  color: #000;
  background-color: #ACACAC;
  border-color: #ACACAC;
}
.btn-check:checked + .btn-outline-cancel:focus, .btn-check:active + .btn-outline-cancel:focus, .btn-outline-cancel:active:focus, .btn-outline-cancel.active:focus, .btn-outline-cancel.dropdown-toggle.show:focus {
  box-shadow: 0 0 0 0.25rem rgba(172, 172, 172, 0.5);
}
.btn-outline-cancel:disabled, .btn-outline-cancel.disabled {
  color: #ACACAC;
  background-color: transparent;
}

.btn-link {
  font-weight: 400;
  color: #14AE5C;
  text-decoration: none;
}
.btn-link:hover {
  color: #108b4a;
}
.btn-link:disabled, .btn-link.disabled {
  color: #6c757d;
}

.btn-lg, .btn-group-lg > .btn {
  padding: 0.5rem 1rem;
  font-size: calc(1.2675rem + 0.21vw);
  border-radius: 0.3rem;
}
@media (min-width: 1200px) {
  .btn-lg, .btn-group-lg > .btn {
    font-size: 1.425rem;
  }
}

.btn-sm, .btn-group-sm > .btn {
  padding: 0.25rem 0.5rem;
  font-size: 0.75rem;
  border-radius: 0.2rem;
}

.fade {
  transition: opacity 0.15s linear;
}
@media (prefers-reduced-motion: reduce) {
  .fade {
    transition: none;
  }
}
.fade:not(.show) {
  opacity: 0;
}

.collapse:not(.show) {
  display: none;
}

.collapsing {
  height: 0;
  overflow: hidden;
  transition: height 0.35s ease;
}
@media (prefers-reduced-motion: reduce) {
  .collapsing {
    transition: none;
  }
}
.collapsing.collapse-horizontal {
  width: 0;
  height: auto;
  transition: width 0.35s ease;
}
@media (prefers-reduced-motion: reduce) {
  .collapsing.collapse-horizontal {
    transition: none;
  }
}

.dropup,
.dropend,
.dropdown,
.dropstart {
  position: relative;
}

.dropdown-toggle {
  white-space: nowrap;
}
.dropdown-toggle::after {
  display: inline-block;
  margin-left: 0.255em;
  vertical-align: 0.255em;
  content: "";
  border-top: 0.3em solid;
  border-right: 0.3em solid transparent;
  border-bottom: 0;
  border-left: 0.3em solid transparent;
}
.dropdown-toggle:empty::after {
  margin-left: 0;
}

.dropdown-menu {
  position: absolute;
  z-index: 1000;
  display: none;
  min-width: 10rem;
  padding: 0.5rem 0;
  margin: 0;
  font-size: 0.875rem;
  color: #212529;
  text-align: left;
  list-style: none;
  background-color: #fff;
  background-clip: padding-box;
  border: 1px solid rgba(0, 0, 0, 0.15);
  border-radius: 4px;
}
.dropdown-menu[data-bs-popper] {
  top: 100%;
  left: 0;
  margin-top: 0.125rem;
}

.dropdown-menu-start {
  --bs-position: start;
}
.dropdown-menu-start[data-bs-popper] {
  right: auto;
  left: 0;
}

.dropdown-menu-end {
  --bs-position: end;
}
.dropdown-menu-end[data-bs-popper] {
  right: 0;
  left: auto;
}

@media (min-width: 576px) {
  .dropdown-menu-sm-start {
    --bs-position: start;
  }
  .dropdown-menu-sm-start[data-bs-popper] {
    right: auto;
    left: 0;
  }
  .dropdown-menu-sm-end {
    --bs-position: end;
  }
  .dropdown-menu-sm-end[data-bs-popper] {
    right: 0;
    left: auto;
  }
}
@media (min-width: 768px) {
  .dropdown-menu-md-start {
    --bs-position: start;
  }
  .dropdown-menu-md-start[data-bs-popper] {
    right: auto;
    left: 0;
  }
  .dropdown-menu-md-end {
    --bs-position: end;
  }
  .dropdown-menu-md-end[data-bs-popper] {
    right: 0;
    left: auto;
  }
}
@media (min-width: 992px) {
  .dropdown-menu-lg-start {
    --bs-position: start;
  }
  .dropdown-menu-lg-start[data-bs-popper] {
    right: auto;
    left: 0;
  }
  .dropdown-menu-lg-end {
    --bs-position: end;
  }
  .dropdown-menu-lg-end[data-bs-popper] {
    right: 0;
    left: auto;
  }
}
@media (min-width: 1200px) {
  .dropdown-menu-xl-start {
    --bs-position: start;
  }
  .dropdown-menu-xl-start[data-bs-popper] {
    right: auto;
    left: 0;
  }
  .dropdown-menu-xl-end {
    --bs-position: end;
  }
  .dropdown-menu-xl-end[data-bs-popper] {
    right: 0;
    left: auto;
  }
}
@media (min-width: 1400px) {
  .dropdown-menu-xxl-start {
    --bs-position: start;
  }
  .dropdown-menu-xxl-start[data-bs-popper] {
    right: auto;
    left: 0;
  }
  .dropdown-menu-xxl-end {
    --bs-position: end;
  }
  .dropdown-menu-xxl-end[data-bs-popper] {
    right: 0;
    left: auto;
  }
}
.dropup .dropdown-menu[data-bs-popper] {
  top: auto;
  bottom: 100%;
  margin-top: 0;
  margin-bottom: 0.125rem;
}
.dropup .dropdown-toggle::after {
  display: inline-block;
  margin-left: 0.255em;
  vertical-align: 0.255em;
  content: "";
  border-top: 0;
  border-right: 0.3em solid transparent;
  border-bottom: 0.3em solid;
  border-left: 0.3em solid transparent;
}
.dropup .dropdown-toggle:empty::after {
  margin-left: 0;
}

.dropend .dropdown-menu[data-bs-popper] {
  top: 0;
  right: auto;
  left: 100%;
  margin-top: 0;
  margin-left: 0.125rem;
}
.dropend .dropdown-toggle::after {
  display: inline-block;
  margin-left: 0.255em;
  vertical-align: 0.255em;
  content: "";
  border-top: 0.3em solid transparent;
  border-right: 0;
  border-bottom: 0.3em solid transparent;
  border-left: 0.3em solid;
}
.dropend .dropdown-toggle:empty::after {
  margin-left: 0;
}
.dropend .dropdown-toggle::after {
  vertical-align: 0;
}

.dropstart .dropdown-menu[data-bs-popper] {
  top: 0;
  right: 100%;
  left: auto;
  margin-top: 0;
  margin-right: 0.125rem;
}
.dropstart .dropdown-toggle::after {
  display: inline-block;
  margin-left: 0.255em;
  vertical-align: 0.255em;
  content: "";
}
.dropstart .dropdown-toggle::after {
  display: none;
}
.dropstart .dropdown-toggle::before {
  display: inline-block;
  margin-right: 0.255em;
  vertical-align: 0.255em;
  content: "";
  border-top: 0.3em solid transparent;
  border-right: 0.3em solid;
  border-bottom: 0.3em solid transparent;
}
.dropstart .dropdown-toggle:empty::after {
  margin-left: 0;
}
.dropstart .dropdown-toggle::before {
  vertical-align: 0;
}

.dropdown-divider {
  height: 0;
  margin: 0.5rem 0;
  overflow: hidden;
  border-top: 1px solid rgba(0, 0, 0, 0.15);
}

.dropdown-item {
  display: block;
  width: 100%;
  padding: 0.25rem 1rem;
  clear: both;
  font-weight: 400;
  color: #212529;
  text-align: inherit;
  white-space: nowrap;
  background-color: transparent;
  border: 0;
}
.dropdown-item:hover, .dropdown-item:focus {
  color: #1e2125;
  background-color: #e9ecef;
}
.dropdown-item.active, .dropdown-item:active {
  color: #fff;
  text-decoration: none;
  background-color: #0d6efd;
}
.dropdown-item.disabled, .dropdown-item:disabled {
  color: #adb5bd;
  pointer-events: none;
  background-color: transparent;
}

.dropdown-menu.show {
  display: block;
}

.dropdown-header {
  display: block;
  padding: 0.5rem 1rem;
  margin-bottom: 0;
  font-size: 0.9975rem;
  color: #6c757d;
  white-space: nowrap;
}

.dropdown-item-text {
  display: block;
  padding: 0.25rem 1rem;
  color: #212529;
}

.dropdown-menu-dark {
  color: #dee2e6;
  background-color: #343a40;
  border-color: rgba(0, 0, 0, 0.15);
}
.dropdown-menu-dark .dropdown-item {
  color: #dee2e6;
}
.dropdown-menu-dark .dropdown-item:hover, .dropdown-menu-dark .dropdown-item:focus {
  color: #fff;
  background-color: rgba(255, 255, 255, 0.15);
}
.dropdown-menu-dark .dropdown-item.active, .dropdown-menu-dark .dropdown-item:active {
  color: #fff;
  background-color: #0d6efd;
}
.dropdown-menu-dark .dropdown-item.disabled, .dropdown-menu-dark .dropdown-item:disabled {
  color: #adb5bd;
}
.dropdown-menu-dark .dropdown-divider {
  border-color: rgba(0, 0, 0, 0.15);
}
.dropdown-menu-dark .dropdown-item-text {
  color: #dee2e6;
}
.dropdown-menu-dark .dropdown-header {
  color: #adb5bd;
}

.btn-group,
.btn-group-vertical {
  position: relative;
  display: inline-flex;
  vertical-align: middle;
}
.btn-group > .btn,
.btn-group-vertical > .btn {
  position: relative;
  flex: 1 1 auto;
}
.btn-group > .btn-check:checked + .btn,
.btn-group > .btn-check:focus + .btn,
.btn-group > .btn:hover,
.btn-group > .btn:focus,
.btn-group > .btn:active,
.btn-group > .btn.active,
.btn-group-vertical > .btn-check:checked + .btn,
.btn-group-vertical > .btn-check:focus + .btn,
.btn-group-vertical > .btn:hover,
.btn-group-vertical > .btn:focus,
.btn-group-vertical > .btn:active,
.btn-group-vertical > .btn.active {
  z-index: 1;
}

.btn-toolbar {
  display: flex;
  flex-wrap: wrap;
  justify-content: flex-start;
}
.btn-toolbar .input-group {
  width: auto;
}

.btn-group > .btn:not(:first-child),
.btn-group > .btn-group:not(:first-child) {
  margin-left: -1px;
}
.btn-group > .btn:not(:last-child):not(.dropdown-toggle),
.btn-group > .btn-group:not(:last-child) > .btn {
  border-top-right-radius: 0;
  border-bottom-right-radius: 0;
}
.btn-group > .btn:nth-child(n+3),
.btn-group > :not(.btn-check) + .btn,
.btn-group > .btn-group:not(:first-child) > .btn {
  border-top-left-radius: 0;
  border-bottom-left-radius: 0;
}

.dropdown-toggle-split {
  padding-right: 0.5625rem;
  padding-left: 0.5625rem;
}
.dropdown-toggle-split::after, .dropup .dropdown-toggle-split::after, .dropend .dropdown-toggle-split::after {
  margin-left: 0;
}
.dropstart .dropdown-toggle-split::before {
  margin-right: 0;
}

.btn-sm + .dropdown-toggle-split, .btn-group-sm > .btn + .dropdown-toggle-split {
  padding-right: 0.375rem;
  padding-left: 0.375rem;
}

.btn-lg + .dropdown-toggle-split, .btn-group-lg > .btn + .dropdown-toggle-split {
  padding-right: 0.75rem;
  padding-left: 0.75rem;
}

.btn-group-vertical {
  flex-direction: column;
  align-items: flex-start;
  justify-content: center;
}
.btn-group-vertical > .btn,
.btn-group-vertical > .btn-group {
  width: 100%;
}
.btn-group-vertical > .btn:not(:first-child),
.btn-group-vertical > .btn-group:not(:first-child) {
  margin-top: -1px;
}
.btn-group-vertical > .btn:not(:last-child):not(.dropdown-toggle),
.btn-group-vertical > .btn-group:not(:last-child) > .btn {
  border-bottom-right-radius: 0;
  border-bottom-left-radius: 0;
}
.btn-group-vertical > .btn ~ .btn,
.btn-group-vertical > .btn-group:not(:first-child) > .btn {
  border-top-left-radius: 0;
  border-top-right-radius: 0;
}

.nav {
  display: flex;
  flex-wrap: wrap;
  padding-left: 0;
  margin-bottom: 0;
  list-style: none;
}

.nav-link {
  display: block;
  padding: 0.5rem 1rem;
  color: #14AE5C;
  transition: color 0.15s ease-in-out, background-color 0.15s ease-in-out, border-color 0.15s ease-in-out;
}
@media (prefers-reduced-motion: reduce) {
  .nav-link {
    transition: none;
  }
}
.nav-link:hover, .nav-link:focus {
  color: #108b4a;
}
.nav-link.disabled {
  color: #6c757d;
  pointer-events: none;
  cursor: default;
}

.nav-tabs {
  border-bottom: 1px solid #dee2e6;
}
.nav-tabs .nav-link {
  margin-bottom: -1px;
  background: none;
  border: 1px solid transparent;
  border-top-left-radius: 4px;
  border-top-right-radius: 4px;
}
.nav-tabs .nav-link:hover, .nav-tabs .nav-link:focus {
  border-color: #e9ecef #e9ecef #dee2e6;
  isolation: isolate;
}
.nav-tabs .nav-link.disabled {
  color: #6c757d;
  background-color: transparent;
  border-color: transparent;
}
.nav-tabs .nav-link.active,
.nav-tabs .nav-item.show .nav-link {
  color: #1E1E1E;
  background-color: #fff;
  border-color: #dee2e6 #dee2e6 #fff;
}
.nav-tabs .dropdown-menu {
  margin-top: -1px;
  border-top-left-radius: 0;
  border-top-right-radius: 0;
}

.nav-pills .nav-link {
  background: none;
  border: 0;
  border-radius: 4px;
}
.nav-pills .nav-link.active,
.nav-pills .show > .nav-link {
  color: #fff;
  background-color: #0d6efd;
}

.nav-fill > .nav-link,
.nav-fill .nav-item {
  flex: 1 1 auto;
  text-align: center;
}

.nav-justified > .nav-link,
.nav-justified .nav-item {
  flex-basis: 0;
  flex-grow: 1;
  text-align: center;
}

.nav-fill .nav-item .nav-link,
.nav-justified .nav-item .nav-link {
  width: 100%;
}

.tab-content > .tab-pane {
  display: none;
}
.tab-content > .active {
  display: block;
}

.navbar {
  position: relative;
  display: flex;
  flex-wrap: wrap;
  align-items: center;
  justify-content: space-between;
  padding-top: 0.5rem;
  padding-bottom: 0.5rem;
}
.navbar > .container,
.navbar > .container-fluid,
.navbar > .container-sm,
.navbar > .container-md,
.navbar > .container-lg,
.navbar > .container-xl,
.navbar > .container-xxl {
  display: flex;
  flex-wrap: inherit;
  align-items: center;
  justify-content: space-between;
}
.navbar-brand {
  padding-top: 0.28625rem;
  padding-bottom: 0.28625rem;
  margin-right: 1rem;
  font-size: calc(1.2675rem + 0.21vw);
  white-space: nowrap;
}
@media (min-width: 1200px) {
  .navbar-brand {
    font-size: 1.425rem;
  }
}
.navbar-nav {
  display: flex;
  flex-direction: column;
  padding-left: 0;
  margin-bottom: 0;
  list-style: none;
}
.navbar-nav .nav-link {
  padding-right: 0;
  padding-left: 0;
}
.navbar-nav .dropdown-menu {
  position: static;
}

.navbar-text {
  padding-top: 0.5rem;
  padding-bottom: 0.5rem;
}

.navbar-collapse {
  flex-basis: 100%;
  flex-grow: 1;
  align-items: center;
}

.navbar-toggler {
  padding: 0.25rem 0.75rem;
  font-size: calc(1.2675rem + 0.21vw);
  line-height: 1;
  background-color: transparent;
  border: 1px solid transparent;
  border-radius: 4px;
  transition: box-shadow 0.15s ease-in-out;
}
@media (min-width: 1200px) {
  .navbar-toggler {
    font-size: 1.425rem;
  }
}
@media (prefers-reduced-motion: reduce) {
  .navbar-toggler {
    transition: none;
  }
}
.navbar-toggler:hover {
  text-decoration: none;
}
.navbar-toggler:focus {
  text-decoration: none;
  outline: 0;
  box-shadow: 0 0 0 0.25rem;
}

.navbar-toggler-icon {
  display: inline-block;
  width: 1.5em;
  height: 1.5em;
  vertical-align: middle;
  background-repeat: no-repeat;
  background-position: center;
  background-size: 100%;
}

.navbar-nav-scroll {
  max-height: var(--bs-scroll-height, 75vh);
  overflow-y: auto;
}

@media (min-width: 576px) {
  .navbar-expand-sm {
    flex-wrap: nowrap;
    justify-content: flex-start;
  }
  .navbar-expand-sm .navbar-nav {
    flex-direction: row;
  }
  .navbar-expand-sm .navbar-nav .dropdown-menu {
    position: absolute;
  }
  .navbar-expand-sm .navbar-nav .nav-link {
    padding-right: 0.5rem;
    padding-left: 0.5rem;
  }
  .navbar-expand-sm .navbar-nav-scroll {
    overflow: visible;
  }
  .navbar-expand-sm .navbar-collapse {
    display: flex !important;
    flex-basis: auto;
  }
  .navbar-expand-sm .navbar-toggler {
    display: none;
  }
  .navbar-expand-sm .offcanvas-header {
    display: none;
  }
  .navbar-expand-sm .offcanvas {
    position: inherit;
    bottom: 0;
    z-index: 1000;
    flex-grow: 1;
    visibility: visible !important;
    background-color: transparent;
    border-right: 0;
    border-left: 0;
    transition: none;
    transform: none;
  }
  .navbar-expand-sm .offcanvas-top,
  .navbar-expand-sm .offcanvas-bottom {
    height: auto;
    border-top: 0;
    border-bottom: 0;
  }
  .navbar-expand-sm .offcanvas-body {
    display: flex;
    flex-grow: 0;
    padding: 0;
    overflow-y: visible;
  }
}
@media (min-width: 768px) {
  .navbar-expand-md {
    flex-wrap: nowrap;
    justify-content: flex-start;
  }
  .navbar-expand-md .navbar-nav {
    flex-direction: row;
  }
  .navbar-expand-md .navbar-nav .dropdown-menu {
    position: absolute;
  }
  .navbar-expand-md .navbar-nav .nav-link {
    padding-right: 0.5rem;
    padding-left: 0.5rem;
  }
  .navbar-expand-md .navbar-nav-scroll {
    overflow: visible;
  }
  .navbar-expand-md .navbar-collapse {
    display: flex !important;
    flex-basis: auto;
  }
  .navbar-expand-md .navbar-toggler {
    display: none;
  }
  .navbar-expand-md .offcanvas-header {
    display: none;
  }
  .navbar-expand-md .offcanvas {
    position: inherit;
    bottom: 0;
    z-index: 1000;
    flex-grow: 1;
    visibility: visible !important;
    background-color: transparent;
    border-right: 0;
    border-left: 0;
    transition: none;
    transform: none;
  }
  .navbar-expand-md .offcanvas-top,
  .navbar-expand-md .offcanvas-bottom {
    height: auto;
    border-top: 0;
    border-bottom: 0;
  }
  .navbar-expand-md .offcanvas-body {
    display: flex;
    flex-grow: 0;
    padding: 0;
    overflow-y: visible;
  }
}
@media (min-width: 992px) {
  .navbar-expand-lg {
    flex-wrap: nowrap;
    justify-content: flex-start;
  }
  .navbar-expand-lg .navbar-nav {
    flex-direction: row;
  }
  .navbar-expand-lg .navbar-nav .dropdown-menu {
    position: absolute;
  }
  .navbar-expand-lg .navbar-nav .nav-link {
    padding-right: 0.5rem;
    padding-left: 0.5rem;
  }
  .navbar-expand-lg .navbar-nav-scroll {
    overflow: visible;
  }
  .navbar-expand-lg .navbar-collapse {
    display: flex !important;
    flex-basis: auto;
  }
  .navbar-expand-lg .navbar-toggler {
    display: none;
  }
  .navbar-expand-lg .offcanvas-header {
    display: none;
  }
  .navbar-expand-lg .offcanvas {
    position: inherit;
    bottom: 0;
    z-index: 1000;
    flex-grow: 1;
    visibility: visible !important;
    background-color: transparent;
    border-right: 0;
    border-left: 0;
    transition: none;
    transform: none;
  }
  .navbar-expand-lg .offcanvas-top,
  .navbar-expand-lg .offcanvas-bottom {
    height: auto;
    border-top: 0;
    border-bottom: 0;
  }
  .navbar-expand-lg .offcanvas-body {
    display: flex;
    flex-grow: 0;
    padding: 0;
    overflow-y: visible;
  }
}
@media (min-width: 1200px) {
  .navbar-expand-xl {
    flex-wrap: nowrap;
    justify-content: flex-start;
  }
  .navbar-expand-xl .navbar-nav {
    flex-direction: row;
  }
  .navbar-expand-xl .navbar-nav .dropdown-menu {
    position: absolute;
  }
  .navbar-expand-xl .navbar-nav .nav-link {
    padding-right: 0.5rem;
    padding-left: 0.5rem;
  }
  .navbar-expand-xl .navbar-nav-scroll {
    overflow: visible;
  }
  .navbar-expand-xl .navbar-collapse {
    display: flex !important;
    flex-basis: auto;
  }
  .navbar-expand-xl .navbar-toggler {
    display: none;
  }
  .navbar-expand-xl .offcanvas-header {
    display: none;
  }
  .navbar-expand-xl .offcanvas {
    position: inherit;
    bottom: 0;
    z-index: 1000;
    flex-grow: 1;
    visibility: visible !important;
    background-color: transparent;
    border-right: 0;
    border-left: 0;
    transition: none;
    transform: none;
  }
  .navbar-expand-xl .offcanvas-top,
  .navbar-expand-xl .offcanvas-bottom {
    height: auto;
    border-top: 0;
    border-bottom: 0;
  }
  .navbar-expand-xl .offcanvas-body {
    display: flex;
    flex-grow: 0;
    padding: 0;
    overflow-y: visible;
  }
}
@media (min-width: 1400px) {
  .navbar-expand-xxl {
    flex-wrap: nowrap;
    justify-content: flex-start;
  }
  .navbar-expand-xxl .navbar-nav {
    flex-direction: row;
  }
  .navbar-expand-xxl .navbar-nav .dropdown-menu {
    position: absolute;
  }
  .navbar-expand-xxl .navbar-nav .nav-link {
    padding-right: 0.5rem;
    padding-left: 0.5rem;
  }
  .navbar-expand-xxl .navbar-nav-scroll {
    overflow: visible;
  }
  .navbar-expand-xxl .navbar-collapse {
    display: flex !important;
    flex-basis: auto;
  }
  .navbar-expand-xxl .navbar-toggler {
    display: none;
  }
  .navbar-expand-xxl .offcanvas-header {
    display: none;
  }
  .navbar-expand-xxl .offcanvas {
    position: inherit;
    bottom: 0;
    z-index: 1000;
    flex-grow: 1;
    visibility: visible !important;
    background-color: transparent;
    border-right: 0;
    border-left: 0;
    transition: none;
    transform: none;
  }
  .navbar-expand-xxl .offcanvas-top,
  .navbar-expand-xxl .offcanvas-bottom {
    height: auto;
    border-top: 0;
    border-bottom: 0;
  }
  .navbar-expand-xxl .offcanvas-body {
    display: flex;
    flex-grow: 0;
    padding: 0;
    overflow-y: visible;
  }
}
.navbar-expand {
  flex-wrap: nowrap;
  justify-content: flex-start;
}
.navbar-expand .navbar-nav {
  flex-direction: row;
}
.navbar-expand .navbar-nav .dropdown-menu {
  position: absolute;
}
.navbar-expand .navbar-nav .nav-link {
  padding-right: 0.5rem;
  padding-left: 0.5rem;
}
.navbar-expand .navbar-nav-scroll {
  overflow: visible;
}
.navbar-expand .navbar-collapse {
  display: flex !important;
  flex-basis: auto;
}
.navbar-expand .navbar-toggler {
  display: none;
}
.navbar-expand .offcanvas-header {
  display: none;
}
.navbar-expand .offcanvas {
  position: inherit;
  bottom: 0;
  z-index: 1000;
  flex-grow: 1;
  visibility: visible !important;
  background-color: transparent;
  border-right: 0;
  border-left: 0;
  transition: none;
  transform: none;
}
.navbar-expand .offcanvas-top,
.navbar-expand .offcanvas-bottom {
  height: auto;
  border-top: 0;
  border-bottom: 0;
}
.navbar-expand .offcanvas-body {
  display: flex;
  flex-grow: 0;
  padding: 0;
  overflow-y: visible;
}

.navbar-light .navbar-brand {
  color: rgba(0, 0, 0, 0.9);
}
.navbar-light .navbar-brand:hover, .navbar-light .navbar-brand:focus {
  color: rgba(0, 0, 0, 0.9);
}
.navbar-light .navbar-nav .nav-link {
  color: rgba(0, 0, 0, 0.55);
}
.navbar-light .navbar-nav .nav-link:hover, .navbar-light .navbar-nav .nav-link:focus {
  color: rgba(0, 0, 0, 0.7);
}
.navbar-light .navbar-nav .nav-link.disabled {
  color: rgba(0, 0, 0, 0.3);
}
.navbar-light .navbar-nav .show > .nav-link,
.navbar-light .navbar-nav .nav-link.active {
  color: rgba(0, 0, 0, 0.9);
}
.navbar-light .navbar-toggler {
  color: rgba(0, 0, 0, 0.55);
  border-color: rgba(0, 0, 0, 0.1);
}
.navbar-light .navbar-toggler-icon {
  background-image: url("data:image/svg+xml,%3csvg xmlns='http://www.w3.org/2000/svg' viewBox='0 0 30 30'%3e%3cpath stroke='rgba%280, 0, 0, 0.55%29' stroke-linecap='round' stroke-miterlimit='10' stroke-width='2' d='M4 7h22M4 15h22M4 23h22'/%3e%3c/svg%3e");
}
.navbar-light .navbar-text {
  color: rgba(0, 0, 0, 0.55);
}
.navbar-light .navbar-text a,
.navbar-light .navbar-text a:hover,
.navbar-light .navbar-text a:focus {
  color: rgba(0, 0, 0, 0.9);
}

.navbar-dark .navbar-brand {
  color: #fff;
}
.navbar-dark .navbar-brand:hover, .navbar-dark .navbar-brand:focus {
  color: #fff;
}
.navbar-dark .navbar-nav .nav-link {
  color: rgba(255, 255, 255, 0.55);
}
.navbar-dark .navbar-nav .nav-link:hover, .navbar-dark .navbar-nav .nav-link:focus {
  color: rgba(255, 255, 255, 0.75);
}
.navbar-dark .navbar-nav .nav-link.disabled {
  color: rgba(255, 255, 255, 0.25);
}
.navbar-dark .navbar-nav .show > .nav-link,
.navbar-dark .navbar-nav .nav-link.active {
  color: #fff;
}
.navbar-dark .navbar-toggler {
  color: rgba(255, 255, 255, 0.55);
  border-color: rgba(255, 255, 255, 0.1);
}
.navbar-dark .navbar-toggler-icon {
  background-image: url("data:image/svg+xml,%3csvg xmlns='http://www.w3.org/2000/svg' viewBox='0 0 30 30'%3e%3cpath stroke='rgba%28255, 255, 255, 0.55%29' stroke-linecap='round' stroke-miterlimit='10' stroke-width='2' d='M4 7h22M4 15h22M4 23h22'/%3e%3c/svg%3e");
}
.navbar-dark .navbar-text {
  color: rgba(255, 255, 255, 0.55);
}
.navbar-dark .navbar-text a,
.navbar-dark .navbar-text a:hover,
.navbar-dark .navbar-text a:focus {
  color: #fff;
}

.card {
  position: relative;
  display: flex;
  flex-direction: column;
  min-width: 0;
  word-wrap: break-word;
  background-color: #fff;
  background-clip: border-box;
  border: 1px solid rgba(0, 0, 0, 0.125);
  border-radius: 4px;
}
.card > hr {
  margin-right: 0;
  margin-left: 0;
}
.card > .list-group {
  border-top: inherit;
  border-bottom: inherit;
}
.card > .list-group:first-child {
  border-top-width: 0;
  border-top-left-radius: 3px;
  border-top-right-radius: 3px;
}
.card > .list-group:last-child {
  border-bottom-width: 0;
  border-bottom-right-radius: 3px;
  border-bottom-left-radius: 3px;
}
.card > .card-header + .list-group,
.card > .list-group + .card-footer {
  border-top: 0;
}

.card-body {
  flex: 1 1 auto;
  padding: 1rem 1rem;
}

.card-title, .ls-panelboxes .ls-panelboxes-panelbox .card .card-header, .card.card-primary .card-header {
  margin-bottom: 0.5rem;
}

.card-subtitle {
  margin-top: -0.25rem;
  margin-bottom: 0;
}

.card-text:last-child {
  margin-bottom: 0;
}

.card-link + .card-link {
  margin-left: 1rem;
}

.card-header {
  padding: 0.5rem 1rem;
  margin-bottom: 0;
  background-color: rgba(0, 0, 0, 0.03);
  border-bottom: 1px solid rgba(0, 0, 0, 0.125);
}
.card-header:first-child {
  border-radius: 3px 3px 0 0;
}

.card-footer {
  padding: 0.5rem 1rem;
  background-color: rgba(0, 0, 0, 0.03);
  border-top: 1px solid rgba(0, 0, 0, 0.125);
}
.card-footer:last-child {
  border-radius: 0 0 3px 3px;
}

.card-header-tabs {
  margin-right: -0.5rem;
  margin-bottom: -0.5rem;
  margin-left: -0.5rem;
  border-bottom: 0;
}

.card-header-pills {
  margin-right: -0.5rem;
  margin-left: -0.5rem;
}

.card-img-overlay {
  position: absolute;
  top: 0;
  right: 0;
  bottom: 0;
  left: 0;
  padding: 1rem;
  border-radius: 3px;
}

.card-img,
.card-img-top,
.card-img-bottom {
  width: 100%;
}

.card-img,
.card-img-top {
  border-top-left-radius: 3px;
  border-top-right-radius: 3px;
}

.card-img,
.card-img-bottom {
  border-bottom-right-radius: 3px;
  border-bottom-left-radius: 3px;
}

.card-group > .card {
  margin-bottom: 12px;
}
@media (min-width: 576px) {
  .card-group {
    display: flex;
    flex-flow: row wrap;
  }
  .card-group > .card {
    flex: 1 0 0%;
    margin-bottom: 0;
  }
  .card-group > .card + .card {
    margin-left: 0;
    border-left: 0;
  }
  .card-group > .card:not(:last-child) {
    border-top-right-radius: 0;
    border-bottom-right-radius: 0;
  }
  .card-group > .card:not(:last-child) .card-img-top,
  .card-group > .card:not(:last-child) .card-header {
    border-top-right-radius: 0;
  }
  .card-group > .card:not(:last-child) .card-img-bottom,
  .card-group > .card:not(:last-child) .card-footer {
    border-bottom-right-radius: 0;
  }
  .card-group > .card:not(:first-child) {
    border-top-left-radius: 0;
    border-bottom-left-radius: 0;
  }
  .card-group > .card:not(:first-child) .card-img-top,
  .card-group > .card:not(:first-child) .card-header {
    border-top-left-radius: 0;
  }
  .card-group > .card:not(:first-child) .card-img-bottom,
  .card-group > .card:not(:first-child) .card-footer {
    border-bottom-left-radius: 0;
  }
}

.accordion-button {
  position: relative;
  display: flex;
  align-items: center;
  width: 100%;
  padding: 1rem 1.25rem;
  font-size: 1.14rem;
  color: #212529;
  text-align: left;
  background-color: #fff;
  border: 0;
  border-radius: 0;
  overflow-anchor: none;
  transition: color 0.15s ease-in-out, background-color 0.15s ease-in-out, border-color 0.15s ease-in-out, box-shadow 0.15s ease-in-out, border-radius 0.15s ease;
}
@media (prefers-reduced-motion: reduce) {
  .accordion-button {
    transition: none;
  }
}
.accordion-button:not(.collapsed) {
  color: #0c63e4;
  background-color: #e7f1ff;
  box-shadow: inset 0 -1px 0 rgba(0, 0, 0, 0.125);
}
.accordion-button:not(.collapsed)::after {
  background-image: url("data:image/svg+xml,%3csvg xmlns='http://www.w3.org/2000/svg' viewBox='0 0 16 16' fill='%230c63e4'%3e%3cpath fill-rule='evenodd' d='M1.646 4.646a.5.5 0 0 1 .708 0L8 10.293l5.646-5.647a.5.5 0 0 1 .708.708l-6 6a.5.5 0 0 1-.708 0l-6-6a.5.5 0 0 1 0-.708z'/%3e%3c/svg%3e");
  transform: rotate(-180deg);
}
.accordion-button::after {
  flex-shrink: 0;
  width: 1.25rem;
  height: 1.25rem;
  margin-left: auto;
  content: "";
  background-image: url("data:image/svg+xml,%3csvg xmlns='http://www.w3.org/2000/svg' viewBox='0 0 16 16' fill='%23212529'%3e%3cpath fill-rule='evenodd' d='M1.646 4.646a.5.5 0 0 1 .708 0L8 10.293l5.646-5.647a.5.5 0 0 1 .708.708l-6 6a.5.5 0 0 1-.708 0l-6-6a.5.5 0 0 1 0-.708z'/%3e%3c/svg%3e");
  background-repeat: no-repeat;
  background-size: 1.25rem;
  transition: transform 0.2s ease-in-out;
}
@media (prefers-reduced-motion: reduce) {
  .accordion-button::after {
    transition: none;
  }
}
.accordion-button:hover {
  z-index: 2;
}
.accordion-button:focus {
  z-index: 3;
  border-color: #86b7fe;
  outline: 0;
  box-shadow: 0 0 0 0.25rem rgba(13, 110, 253, 0.25);
}

.accordion-header {
  margin-bottom: 0;
}

.accordion-item {
  background-color: #fff;
  border: 1px solid rgba(0, 0, 0, 0.125);
}
.accordion-item:first-of-type {
  border-top-left-radius: 4px;
  border-top-right-radius: 4px;
}
.accordion-item:first-of-type .accordion-button {
  border-top-left-radius: 3px;
  border-top-right-radius: 3px;
}
.accordion-item:not(:first-of-type) {
  border-top: 0;
}
.accordion-item:last-of-type {
  border-bottom-right-radius: 4px;
  border-bottom-left-radius: 4px;
}
.accordion-item:last-of-type .accordion-button.collapsed {
  border-bottom-right-radius: 3px;
  border-bottom-left-radius: 3px;
}
.accordion-item:last-of-type .accordion-collapse {
  border-bottom-right-radius: 4px;
  border-bottom-left-radius: 4px;
}

.accordion-body {
  padding: 1rem 1.25rem;
}

.accordion-flush .accordion-collapse {
  border-width: 0;
}
.accordion-flush .accordion-item {
  border-right: 0;
  border-left: 0;
  border-radius: 0;
}
.accordion-flush .accordion-item:first-child {
  border-top: 0;
}
.accordion-flush .accordion-item:last-child {
  border-bottom: 0;
}
.accordion-flush .accordion-item .accordion-button {
  border-radius: 0;
}

.breadcrumb {
  display: flex;
  flex-wrap: wrap;
  padding: 0 0;
  margin-bottom: 1rem;
  font-size: 0.875rem;
  list-style: none;
}

.breadcrumb-item + .breadcrumb-item {
  padding-left: 0.5rem;
}
.breadcrumb-item + .breadcrumb-item::before {
  float: left;
  padding-right: 0.5rem;
  color: #ACACAC;
  content: var(--bs-breadcrumb-divider, "/") /* rtl: var(--bs-breadcrumb-divider, "/") */;
}
.breadcrumb-item.active {
  color: #1E1E1E;
}

.pagination {
  display: flex;
  padding-left: 0;
  list-style: none;
}

.page-link {
  position: relative;
  display: block;
  color: #1E1E1E;
  background-color: #fff;
  border: 1px solid #1E1E1E;
  transition: color 0.15s ease-in-out, background-color 0.15s ease-in-out, border-color 0.15s ease-in-out, box-shadow 0.15s ease-in-out;
}
@media (prefers-reduced-motion: reduce) {
  .page-link {
    transition: none;
  }
}
.page-link:hover {
  z-index: 2;
  color: #1E1E1E;
  background-color: #108b4a;
  border-color: #1E1E1E;
}
.page-link:focus {
  z-index: 3;
  color: #1E1E1E;
  background-color: #108b4a;
  outline: 0;
  box-shadow: none;
}

.page-item:not(:first-child) .page-link {
  margin-left: -1px;
}
.page-item.active .page-link {
  z-index: 3;
  color: #fff;
  background-color: #333641;
  border-color: #333641;
}
.page-item.disabled .page-link {
  color: #ACACAC;
  pointer-events: none;
  background-color: #fff;
  border-color: #ACACAC;
}

.page-link {
  padding: 5px 14px;
}

.page-item:first-child .page-link {
  border-top-left-radius: 4px;
  border-bottom-left-radius: 4px;
}
.page-item:last-child .page-link {
  border-top-right-radius: 4px;
  border-bottom-right-radius: 4px;
}

.pagination-lg .page-link {
  padding: 0.75rem 1.5rem;
  font-size: calc(1.2675rem + 0.21vw);
}
@media (min-width: 1200px) {
  .pagination-lg .page-link {
    font-size: 1.425rem;
  }
}
.pagination-lg .page-item:first-child .page-link {
  border-top-left-radius: 0.3rem;
  border-bottom-left-radius: 0.3rem;
}
.pagination-lg .page-item:last-child .page-link {
  border-top-right-radius: 0.3rem;
  border-bottom-right-radius: 0.3rem;
}

.pagination-sm .page-link {
  padding: 0.25rem 0.5rem;
  font-size: 0.9975rem;
}
.pagination-sm .page-item:first-child .page-link {
  border-top-left-radius: 0.2rem;
  border-bottom-left-radius: 0.2rem;
}
.pagination-sm .page-item:last-child .page-link {
  border-top-right-radius: 0.2rem;
  border-bottom-right-radius: 0.2rem;
}

.badge {
  display: inline-block;
  padding: 2px 5px;
  font-size: 0.75em;
  font-weight: 700;
  line-height: 1;
  color: #fff;
  text-align: center;
  white-space: nowrap;
  vertical-align: baseline;
  border-radius: 4px;
}
.badge:empty {
  display: none;
}

.btn .badge {
  position: relative;
  top: -1px;
}

.alert {
  position: relative;
  padding: 1rem 1rem;
  margin-bottom: 1rem;
  border: 1px solid transparent;
  border-radius: 4px;
}

.alert-heading {
  color: inherit;
}

.alert-link {
  font-weight: 700;
}

.alert-dismissible {
  padding-right: 3rem;
}
.alert-dismissible .btn-close {
  position: absolute;
  top: 0;
  right: 0;
  z-index: 2;
  padding: 1.25rem 1rem;
}

.alert-primary {
  color: #0c6837;
  background-color: #d0efde;
  border-color: #b9e7ce;
}
.alert-primary .alert-link {
  color: #0a532c;
}

.alert-secondary {
  color: #676767;
  background-color: #eeeeee;
  border-color: #e6e6e6;
}
.alert-secondary .alert-link {
  color: #525252;
}

.alert-success {
  color: #1f5621;
  background-color: #dbf7dd;
  border-color: #caf3cb;
}
.alert-success .alert-link {
  color: #19451a;
}

.alert-danger {
  color: #993139;
  background-color: #ffdcdf;
  border-color: #ffcbcf;
}
.alert-danger .alert-link {
  color: #7a272e;
}

.alert-warning {
  color: #665a1c;
  background-color: #fff9da;
  border-color: #fff6c8;
}
.alert-warning .alert-link {
  color: #524816;
}

.alert-info {
  color: #4d2a94;
  background-color: #e6dafd;
  border-color: #d9c8fc;
}
.alert-info .alert-link {
  color: #3e2276;
}

.alert-light {
  color: #5f6063;
  background-color: #fcfcfd;
  border-color: #fafafd;
}
.alert-light .alert-link {
  color: #4c4d4f;
}

.alert-dark {
  color: #121212;
  background-color: #d2d2d2;
  border-color: #bcbcbc;
}
.alert-dark .alert-link {
  color: #0e0e0e;
}

.alert-black60 {
  color: #3d3d3d;
  background-color: #e0e0e0;
  border-color: #d1d1d1;
}
.alert-black60 .alert-link {
  color: #313131;
}

.alert-cancel {
  color: #676767;
  background-color: #eeeeee;
  border-color: #e6e6e6;
}
.alert-cancel .alert-link {
  color: #525252;
}

@keyframes progress-bar-stripes {
  0% {
    background-position-x: 1rem;
  }
}
.progress {
  display: flex;
  height: 1rem;
  overflow: hidden;
  font-size: 0.855rem;
  background-color: #e9ecef;
  border-radius: 4px;
}

.progress-bar {
  display: flex;
  flex-direction: column;
  justify-content: center;
  overflow: hidden;
  color: #fff;
  text-align: center;
  white-space: nowrap;
  background-color: #0d6efd;
  transition: width 0.6s ease;
}
@media (prefers-reduced-motion: reduce) {
  .progress-bar {
    transition: none;
  }
}

.progress-bar-striped {
  background-image: linear-gradient(45deg, rgba(255, 255, 255, 0.15) 25%, transparent 25%, transparent 50%, rgba(255, 255, 255, 0.15) 50%, rgba(255, 255, 255, 0.15) 75%, transparent 75%, transparent);
  background-size: 1rem 1rem;
}

.progress-bar-animated {
  animation: 1s linear infinite progress-bar-stripes;
}
@media (prefers-reduced-motion: reduce) {
  .progress-bar-animated {
    animation: none;
  }
}

.list-group {
  display: flex;
  flex-direction: column;
  padding-left: 0;
  margin-bottom: 0;
  border-radius: 4px;
}

.list-group-numbered {
  list-style-type: none;
  counter-reset: section;
}
.list-group-numbered > li::before {
  content: counters(section, ".") ". ";
  counter-increment: section;
}

.list-group-item-action {
  width: 100%;
  color: #495057;
  text-align: inherit;
}
.list-group-item-action:hover, .list-group-item-action:focus {
  z-index: 1;
  color: #495057;
  text-decoration: none;
  background-color: #f8f9fa;
}
.list-group-item-action:active {
  color: #212529;
  background-color: #e9ecef;
}

.list-group-item {
  position: relative;
  display: block;
  padding: 0.5rem 1rem;
  color: #212529;
  background-color: #fff;
  border: 1px solid rgba(0, 0, 0, 0.125);
}
.list-group-item:first-child {
  border-top-left-radius: inherit;
  border-top-right-radius: inherit;
}
.list-group-item:last-child {
  border-bottom-right-radius: inherit;
  border-bottom-left-radius: inherit;
}
.list-group-item.disabled, .list-group-item:disabled {
  color: #6c757d;
  pointer-events: none;
  background-color: #fff;
}
.list-group-item.active {
  z-index: 2;
  color: #fff;
  background-color: #0d6efd;
  border-color: #0d6efd;
}
.list-group-item + .list-group-item {
  border-top-width: 0;
}
.list-group-item + .list-group-item.active {
  margin-top: -1px;
  border-top-width: 1px;
}

.list-group-horizontal {
  flex-direction: row;
}
.list-group-horizontal > .list-group-item:first-child {
  border-bottom-left-radius: 4px;
  border-top-right-radius: 0;
}
.list-group-horizontal > .list-group-item:last-child {
  border-top-right-radius: 4px;
  border-bottom-left-radius: 0;
}
.list-group-horizontal > .list-group-item.active {
  margin-top: 0;
}
.list-group-horizontal > .list-group-item + .list-group-item {
  border-top-width: 1px;
  border-left-width: 0;
}
.list-group-horizontal > .list-group-item + .list-group-item.active {
  margin-left: -1px;
  border-left-width: 1px;
}

@media (min-width: 576px) {
  .list-group-horizontal-sm {
    flex-direction: row;
  }
  .list-group-horizontal-sm > .list-group-item:first-child {
    border-bottom-left-radius: 4px;
    border-top-right-radius: 0;
  }
  .list-group-horizontal-sm > .list-group-item:last-child {
    border-top-right-radius: 4px;
    border-bottom-left-radius: 0;
  }
  .list-group-horizontal-sm > .list-group-item.active {
    margin-top: 0;
  }
  .list-group-horizontal-sm > .list-group-item + .list-group-item {
    border-top-width: 1px;
    border-left-width: 0;
  }
  .list-group-horizontal-sm > .list-group-item + .list-group-item.active {
    margin-left: -1px;
    border-left-width: 1px;
  }
}
@media (min-width: 768px) {
  .list-group-horizontal-md {
    flex-direction: row;
  }
  .list-group-horizontal-md > .list-group-item:first-child {
    border-bottom-left-radius: 4px;
    border-top-right-radius: 0;
  }
  .list-group-horizontal-md > .list-group-item:last-child {
    border-top-right-radius: 4px;
    border-bottom-left-radius: 0;
  }
  .list-group-horizontal-md > .list-group-item.active {
    margin-top: 0;
  }
  .list-group-horizontal-md > .list-group-item + .list-group-item {
    border-top-width: 1px;
    border-left-width: 0;
  }
  .list-group-horizontal-md > .list-group-item + .list-group-item.active {
    margin-left: -1px;
    border-left-width: 1px;
  }
}
@media (min-width: 992px) {
  .list-group-horizontal-lg {
    flex-direction: row;
  }
  .list-group-horizontal-lg > .list-group-item:first-child {
    border-bottom-left-radius: 4px;
    border-top-right-radius: 0;
  }
  .list-group-horizontal-lg > .list-group-item:last-child {
    border-top-right-radius: 4px;
    border-bottom-left-radius: 0;
  }
  .list-group-horizontal-lg > .list-group-item.active {
    margin-top: 0;
  }
  .list-group-horizontal-lg > .list-group-item + .list-group-item {
    border-top-width: 1px;
    border-left-width: 0;
  }
  .list-group-horizontal-lg > .list-group-item + .list-group-item.active {
    margin-left: -1px;
    border-left-width: 1px;
  }
}
@media (min-width: 1200px) {
  .list-group-horizontal-xl {
    flex-direction: row;
  }
  .list-group-horizontal-xl > .list-group-item:first-child {
    border-bottom-left-radius: 4px;
    border-top-right-radius: 0;
  }
  .list-group-horizontal-xl > .list-group-item:last-child {
    border-top-right-radius: 4px;
    border-bottom-left-radius: 0;
  }
  .list-group-horizontal-xl > .list-group-item.active {
    margin-top: 0;
  }
  .list-group-horizontal-xl > .list-group-item + .list-group-item {
    border-top-width: 1px;
    border-left-width: 0;
  }
  .list-group-horizontal-xl > .list-group-item + .list-group-item.active {
    margin-left: -1px;
    border-left-width: 1px;
  }
}
@media (min-width: 1400px) {
  .list-group-horizontal-xxl {
    flex-direction: row;
  }
  .list-group-horizontal-xxl > .list-group-item:first-child {
    border-bottom-left-radius: 4px;
    border-top-right-radius: 0;
  }
  .list-group-horizontal-xxl > .list-group-item:last-child {
    border-top-right-radius: 4px;
    border-bottom-left-radius: 0;
  }
  .list-group-horizontal-xxl > .list-group-item.active {
    margin-top: 0;
  }
  .list-group-horizontal-xxl > .list-group-item + .list-group-item {
    border-top-width: 1px;
    border-left-width: 0;
  }
  .list-group-horizontal-xxl > .list-group-item + .list-group-item.active {
    margin-left: -1px;
    border-left-width: 1px;
  }
}
.list-group-flush {
  border-radius: 0;
}
.list-group-flush > .list-group-item {
  border-width: 0 0 1px;
}
.list-group-flush > .list-group-item:last-child {
  border-bottom-width: 0;
}

.list-group-item-primary {
  color: #0c6837;
  background-color: #d0efde;
}
.list-group-item-primary.list-group-item-action:hover, .list-group-item-primary.list-group-item-action:focus {
  color: #0c6837;
  background-color: #bbd7c8;
}
.list-group-item-primary.list-group-item-action.active {
  color: #fff;
  background-color: #0c6837;
  border-color: #0c6837;
}

.list-group-item-secondary {
  color: #676767;
  background-color: #eeeeee;
}
.list-group-item-secondary.list-group-item-action:hover, .list-group-item-secondary.list-group-item-action:focus {
  color: #676767;
  background-color: #d6d6d6;
}
.list-group-item-secondary.list-group-item-action.active {
  color: #fff;
  background-color: #676767;
  border-color: #676767;
}

.list-group-item-success {
  color: #1f5621;
  background-color: #dbf7dd;
}
.list-group-item-success.list-group-item-action:hover, .list-group-item-success.list-group-item-action:focus {
  color: #1f5621;
  background-color: #c5dec7;
}
.list-group-item-success.list-group-item-action.active {
  color: #fff;
  background-color: #1f5621;
  border-color: #1f5621;
}

.list-group-item-danger {
  color: #993139;
  background-color: #ffdcdf;
}
.list-group-item-danger.list-group-item-action:hover, .list-group-item-danger.list-group-item-action:focus {
  color: #993139;
  background-color: #e6c6c9;
}
.list-group-item-danger.list-group-item-action.active {
  color: #fff;
  background-color: #993139;
  border-color: #993139;
}

.list-group-item-warning {
  color: #665a1c;
  background-color: #fff9da;
}
.list-group-item-warning.list-group-item-action:hover, .list-group-item-warning.list-group-item-action:focus {
  color: #665a1c;
  background-color: #e6e0c4;
}
.list-group-item-warning.list-group-item-action.active {
  color: #fff;
  background-color: #665a1c;
  border-color: #665a1c;
}

.list-group-item-info {
  color: #4d2a94;
  background-color: #e6dafd;
}
.list-group-item-info.list-group-item-action:hover, .list-group-item-info.list-group-item-action:focus {
  color: #4d2a94;
  background-color: #cfc4e4;
}
.list-group-item-info.list-group-item-action.active {
  color: #fff;
  background-color: #4d2a94;
  border-color: #4d2a94;
}

.list-group-item-light {
  color: #5f6063;
  background-color: #fcfcfd;
}
.list-group-item-light.list-group-item-action:hover, .list-group-item-light.list-group-item-action:focus {
  color: #5f6063;
  background-color: #e3e3e4;
}
.list-group-item-light.list-group-item-action.active {
  color: #fff;
  background-color: #5f6063;
  border-color: #5f6063;
}

.list-group-item-dark {
  color: #121212;
  background-color: #d2d2d2;
}
.list-group-item-dark.list-group-item-action:hover, .list-group-item-dark.list-group-item-action:focus {
  color: #121212;
  background-color: #bdbdbd;
}
.list-group-item-dark.list-group-item-action.active {
  color: #fff;
  background-color: #121212;
  border-color: #121212;
}

.list-group-item-black60 {
  color: #3d3d3d;
  background-color: #e0e0e0;
}
.list-group-item-black60.list-group-item-action:hover, .list-group-item-black60.list-group-item-action:focus {
  color: #3d3d3d;
  background-color: #cacaca;
}
.list-group-item-black60.list-group-item-action.active {
  color: #fff;
  background-color: #3d3d3d;
  border-color: #3d3d3d;
}

.list-group-item-cancel {
  color: #676767;
  background-color: #eeeeee;
}
.list-group-item-cancel.list-group-item-action:hover, .list-group-item-cancel.list-group-item-action:focus {
  color: #676767;
  background-color: #d6d6d6;
}
.list-group-item-cancel.list-group-item-action.active {
  color: #fff;
  background-color: #676767;
  border-color: #676767;
}

.btn-close {
  box-sizing: content-box;
  width: 1em;
  height: 1em;
  padding: 0.25em 0.25em;
  color: #000;
  background: transparent url("data:image/svg+xml,%3csvg xmlns='http://www.w3.org/2000/svg' viewBox='0 0 16 16' fill='%23000'%3e%3cpath d='M.293.293a1 1 0 011.414 0L8 6.586 14.293.293a1 1 0 111.414 1.414L9.414 8l6.293 6.293a1 1 0 01-1.414 1.414L8 9.414l-6.293 6.293a1 1 0 01-1.414-1.414L6.586 8 .293 1.707a1 1 0 010-1.414z'/%3e%3c/svg%3e") center/1em auto no-repeat;
  border: 0;
  border-radius: 4px;
  opacity: 0.5;
}
.btn-close:hover {
  color: #000;
  text-decoration: none;
  opacity: 0.75;
}
.btn-close:focus {
  outline: 0;
  box-shadow: 0 0 0 0.25rem rgba(13, 110, 253, 0.25);
  opacity: 1;
}
.btn-close:disabled, .btn-close.disabled {
  pointer-events: none;
  user-select: none;
  opacity: 0.25;
}

.btn-close-white {
  filter: invert(1) grayscale(100%) brightness(200%);
}

.toast {
  width: 350px;
  max-width: 100%;
  font-size: 0.875rem;
  pointer-events: auto;
  background-color: rgba(255, 255, 255, 0.85);
  background-clip: padding-box;
  border: 1px solid rgba(0, 0, 0, 0.1);
  box-shadow: 0 0.5rem 1rem rgba(0, 0, 0, 0.15);
  border-radius: 4px;
}
.toast.showing {
  opacity: 0;
}
.toast:not(.show) {
  display: none;
}

.toast-container {
  width: max-content;
  max-width: 100%;
  pointer-events: none;
}
.toast-container > :not(:last-child) {
  margin-bottom: 12px;
}

.toast-header {
  display: flex;
  align-items: center;
  padding: 0.5rem 0.75rem;
  color: #6c757d;
  background-color: rgba(255, 255, 255, 0.85);
  background-clip: padding-box;
  border-bottom: 1px solid rgba(0, 0, 0, 0.05);
  border-top-left-radius: 3px;
  border-top-right-radius: 3px;
}
.toast-header .btn-close {
  margin-right: -0.375rem;
  margin-left: 0.75rem;
}

.toast-body {
  padding: 0.75rem;
  word-wrap: break-word;
}

.modal {
  position: fixed;
  top: 0;
  left: 0;
  z-index: 1055;
  display: none;
  width: 100%;
  height: 100%;
  overflow-x: hidden;
  overflow-y: auto;
  outline: 0;
}

.modal-dialog {
  position: relative;
  width: auto;
  margin: 0.5rem;
  pointer-events: none;
}
.modal.fade .modal-dialog {
  transition: transform 0.3s ease-out;
  transform: translate(0, -50px);
}
@media (prefers-reduced-motion: reduce) {
  .modal.fade .modal-dialog {
    transition: none;
  }
}
.modal.show .modal-dialog {
  transform: none;
}
.modal.modal-static .modal-dialog {
  transform: scale(1.02);
}

.modal-dialog-scrollable {
  height: calc(100% - 1rem);
}
.modal-dialog-scrollable .modal-content {
  max-height: 100%;
  overflow: hidden;
}
.modal-dialog-scrollable .modal-body {
  overflow-y: auto;
}

.modal-dialog-centered {
  display: flex;
  align-items: center;
  min-height: calc(100% - 1rem);
}

.modal-content {
  position: relative;
  display: flex;
  flex-direction: column;
  width: 100%;
  pointer-events: auto;
  background-color: #fff;
  background-clip: padding-box;
  border: 1px solid rgba(0, 0, 0, 0.2);
  border-radius: 0.3rem;
  outline: 0;
}

.modal-backdrop {
  position: fixed;
  top: 0;
  left: 0;
  z-index: 1050;
  width: 100vw;
  height: 100vh;
  background-color: #000;
}
.modal-backdrop.fade {
  opacity: 0;
}
.modal-backdrop.show {
  opacity: 0.5;
}

.modal-header {
  display: flex;
  flex-shrink: 0;
  align-items: center;
  justify-content: space-between;
  padding: 1.5rem 1.5rem;
  border-bottom: 1px solid #dee2e6;
  border-top-left-radius: calc(0.3rem - 1px);
  border-top-right-radius: calc(0.3rem - 1px);
}
.modal-header .btn-close {
  padding: 0.75rem 0.75rem;
  margin: -0.75rem -0.75rem -0.75rem auto;
}

.modal-title {
  margin-bottom: 0;
  line-height: 1.5;
}

.modal-body {
  position: relative;
  flex: 1 1 auto;
  padding: 1.5rem;
}

.modal-footer {
  display: flex;
  flex-wrap: wrap;
  flex-shrink: 0;
  align-items: center;
  justify-content: flex-end;
  padding: 1.25rem;
  border-top: 1px solid #dee2e6;
  border-bottom-right-radius: calc(0.3rem - 1px);
  border-bottom-left-radius: calc(0.3rem - 1px);
}
.modal-footer > * {
  margin: 0.25rem;
}

@media (min-width: 576px) {
  .modal-dialog {
    max-width: 500px;
    margin: 1.75rem auto;
  }
  .modal-dialog-scrollable {
    height: calc(100% - 3.5rem);
  }
  .modal-dialog-centered {
    min-height: calc(100% - 3.5rem);
  }
  .modal-sm {
    max-width: 300px;
  }
}
@media (min-width: 992px) {
  .modal-lg,
  .modal-xl {
    max-width: 800px;
  }
}
@media (min-width: 1200px) {
  .modal-xl {
    max-width: 1140px;
  }
}
.modal-fullscreen {
  width: 100vw;
  max-width: none;
  height: 100%;
  margin: 0;
}
.modal-fullscreen .modal-content {
  height: 100%;
  border: 0;
  border-radius: 0;
}
.modal-fullscreen .modal-header {
  border-radius: 0;
}
.modal-fullscreen .modal-body {
  overflow-y: auto;
}
.modal-fullscreen .modal-footer {
  border-radius: 0;
}

@media (max-width: 575.98px) {
  .modal-fullscreen-sm-down {
    width: 100vw;
    max-width: none;
    height: 100%;
    margin: 0;
  }
  .modal-fullscreen-sm-down .modal-content {
    height: 100%;
    border: 0;
    border-radius: 0;
  }
  .modal-fullscreen-sm-down .modal-header {
    border-radius: 0;
  }
  .modal-fullscreen-sm-down .modal-body {
    overflow-y: auto;
  }
  .modal-fullscreen-sm-down .modal-footer {
    border-radius: 0;
  }
}
@media (max-width: 767.98px) {
  .modal-fullscreen-md-down {
    width: 100vw;
    max-width: none;
    height: 100%;
    margin: 0;
  }
  .modal-fullscreen-md-down .modal-content {
    height: 100%;
    border: 0;
    border-radius: 0;
  }
  .modal-fullscreen-md-down .modal-header {
    border-radius: 0;
  }
  .modal-fullscreen-md-down .modal-body {
    overflow-y: auto;
  }
  .modal-fullscreen-md-down .modal-footer {
    border-radius: 0;
  }
}
@media (max-width: 991.98px) {
  .modal-fullscreen-lg-down {
    width: 100vw;
    max-width: none;
    height: 100%;
    margin: 0;
  }
  .modal-fullscreen-lg-down .modal-content {
    height: 100%;
    border: 0;
    border-radius: 0;
  }
  .modal-fullscreen-lg-down .modal-header {
    border-radius: 0;
  }
  .modal-fullscreen-lg-down .modal-body {
    overflow-y: auto;
  }
  .modal-fullscreen-lg-down .modal-footer {
    border-radius: 0;
  }
}
@media (max-width: 1199.98px) {
  .modal-fullscreen-xl-down {
    width: 100vw;
    max-width: none;
    height: 100%;
    margin: 0;
  }
  .modal-fullscreen-xl-down .modal-content {
    height: 100%;
    border: 0;
    border-radius: 0;
  }
  .modal-fullscreen-xl-down .modal-header {
    border-radius: 0;
  }
  .modal-fullscreen-xl-down .modal-body {
    overflow-y: auto;
  }
  .modal-fullscreen-xl-down .modal-footer {
    border-radius: 0;
  }
}
@media (max-width: 1399.98px) {
  .modal-fullscreen-xxl-down {
    width: 100vw;
    max-width: none;
    height: 100%;
    margin: 0;
  }
  .modal-fullscreen-xxl-down .modal-content {
    height: 100%;
    border: 0;
    border-radius: 0;
  }
  .modal-fullscreen-xxl-down .modal-header {
    border-radius: 0;
  }
  .modal-fullscreen-xxl-down .modal-body {
    overflow-y: auto;
  }
  .modal-fullscreen-xxl-down .modal-footer {
    border-radius: 0;
  }
}
.tooltip {
  position: absolute;
  z-index: 1080;
  display: block;
  margin: 0;
  font-family: var(--bs-font-sans-serif);
  font-style: normal;
  font-weight: 400;
  line-height: 1.5;
  text-align: left;
  text-align: start;
  text-decoration: none;
  text-shadow: none;
  text-transform: none;
  letter-spacing: normal;
  word-break: normal;
  word-spacing: normal;
  white-space: normal;
  line-break: auto;
  font-size: 0.9975rem;
  word-wrap: break-word;
  opacity: 0;
}
.tooltip.show {
  opacity: 1;
}
.tooltip .tooltip-arrow {
  position: absolute;
  display: block;
  width: 0.8rem;
  height: 0.4rem;
}
.tooltip .tooltip-arrow::before {
  position: absolute;
  content: "";
  border-color: transparent;
  border-style: solid;
}

.bs-tooltip-top, .bs-tooltip-auto[data-popper-placement^=top] {
  padding: 0.4rem 0;
}
.bs-tooltip-top .tooltip-arrow, .bs-tooltip-auto[data-popper-placement^=top] .tooltip-arrow {
  bottom: 0;
}
.bs-tooltip-top .tooltip-arrow::before, .bs-tooltip-auto[data-popper-placement^=top] .tooltip-arrow::before {
  top: -1px;
  border-width: 0.4rem 0.4rem 0;
  border-top-color: #1E1E1E;
}

.bs-tooltip-end, .bs-tooltip-auto[data-popper-placement^=right] {
  padding: 0 0.4rem;
}
.bs-tooltip-end .tooltip-arrow, .bs-tooltip-auto[data-popper-placement^=right] .tooltip-arrow {
  left: 0;
  width: 0.4rem;
  height: 0.8rem;
}
.bs-tooltip-end .tooltip-arrow::before, .bs-tooltip-auto[data-popper-placement^=right] .tooltip-arrow::before {
  right: -1px;
  border-width: 0.4rem 0.4rem 0.4rem 0;
  border-right-color: #1E1E1E;
}

.bs-tooltip-bottom, .bs-tooltip-auto[data-popper-placement^=bottom] {
  padding: 0.4rem 0;
}
.bs-tooltip-bottom .tooltip-arrow, .bs-tooltip-auto[data-popper-placement^=bottom] .tooltip-arrow {
  top: 0;
}
.bs-tooltip-bottom .tooltip-arrow::before, .bs-tooltip-auto[data-popper-placement^=bottom] .tooltip-arrow::before {
  bottom: -1px;
  border-width: 0 0.4rem 0.4rem;
  border-bottom-color: #1E1E1E;
}

.bs-tooltip-start, .bs-tooltip-auto[data-popper-placement^=left] {
  padding: 0 0.4rem;
}
.bs-tooltip-start .tooltip-arrow, .bs-tooltip-auto[data-popper-placement^=left] .tooltip-arrow {
  right: 0;
  width: 0.4rem;
  height: 0.8rem;
}
.bs-tooltip-start .tooltip-arrow::before, .bs-tooltip-auto[data-popper-placement^=left] .tooltip-arrow::before {
  left: -1px;
  border-width: 0.4rem 0 0.4rem 0.4rem;
  border-left-color: #1E1E1E;
}

.tooltip-inner {
  max-width: 200px;
  padding: 0.5rem 1.25rem;
  color: #fff;
  text-align: center;
  background-color: #1E1E1E;
  border-radius: 4px;
}

.popover {
  position: absolute;
  top: 0;
  left: 0 /* rtl:ignore */;
  z-index: 1070;
  display: block;
  max-width: 276px;
  font-family: var(--bs-font-sans-serif);
  font-style: normal;
  font-weight: 400;
  line-height: 1.5;
  text-align: left;
  text-align: start;
  text-decoration: none;
  text-shadow: none;
  text-transform: none;
  letter-spacing: normal;
  word-break: normal;
  word-spacing: normal;
  white-space: normal;
  line-break: auto;
  font-size: 0.9975rem;
  word-wrap: break-word;
  background-color: #fff;
  background-clip: padding-box;
  border: 1px solid rgba(0, 0, 0, 0.2);
  border-radius: 0.3rem;
}
.popover .popover-arrow {
  position: absolute;
  display: block;
  width: 1rem;
  height: 0.5rem;
}
.popover .popover-arrow::before, .popover .popover-arrow::after {
  position: absolute;
  display: block;
  content: "";
  border-color: transparent;
  border-style: solid;
}

.bs-popover-top > .popover-arrow, .bs-popover-auto[data-popper-placement^=top] > .popover-arrow {
  bottom: calc(-0.5rem - 1px);
}
.bs-popover-top > .popover-arrow::before, .bs-popover-auto[data-popper-placement^=top] > .popover-arrow::before {
  bottom: 0;
  border-width: 0.5rem 0.5rem 0;
  border-top-color: rgba(0, 0, 0, 0.25);
}
.bs-popover-top > .popover-arrow::after, .bs-popover-auto[data-popper-placement^=top] > .popover-arrow::after {
  bottom: 1px;
  border-width: 0.5rem 0.5rem 0;
  border-top-color: #fff;
}

.bs-popover-end > .popover-arrow, .bs-popover-auto[data-popper-placement^=right] > .popover-arrow {
  left: calc(-0.5rem - 1px);
  width: 0.5rem;
  height: 1rem;
}
.bs-popover-end > .popover-arrow::before, .bs-popover-auto[data-popper-placement^=right] > .popover-arrow::before {
  left: 0;
  border-width: 0.5rem 0.5rem 0.5rem 0;
  border-right-color: rgba(0, 0, 0, 0.25);
}
.bs-popover-end > .popover-arrow::after, .bs-popover-auto[data-popper-placement^=right] > .popover-arrow::after {
  left: 1px;
  border-width: 0.5rem 0.5rem 0.5rem 0;
  border-right-color: #fff;
}

.bs-popover-bottom > .popover-arrow, .bs-popover-auto[data-popper-placement^=bottom] > .popover-arrow {
  top: calc(-0.5rem - 1px);
}
.bs-popover-bottom > .popover-arrow::before, .bs-popover-auto[data-popper-placement^=bottom] > .popover-arrow::before {
  top: 0;
  border-width: 0 0.5rem 0.5rem 0.5rem;
  border-bottom-color: rgba(0, 0, 0, 0.25);
}
.bs-popover-bottom > .popover-arrow::after, .bs-popover-auto[data-popper-placement^=bottom] > .popover-arrow::after {
  top: 1px;
  border-width: 0 0.5rem 0.5rem 0.5rem;
  border-bottom-color: #fff;
}
.bs-popover-bottom .popover-header::before, .bs-popover-auto[data-popper-placement^=bottom] .popover-header::before {
  position: absolute;
  top: 0;
  left: 50%;
  display: block;
  width: 1rem;
  margin-left: -0.5rem;
  content: "";
  border-bottom: 1px solid #f0f0f0;
}

.bs-popover-start > .popover-arrow, .bs-popover-auto[data-popper-placement^=left] > .popover-arrow {
  right: calc(-0.5rem - 1px);
  width: 0.5rem;
  height: 1rem;
}
.bs-popover-start > .popover-arrow::before, .bs-popover-auto[data-popper-placement^=left] > .popover-arrow::before {
  right: 0;
  border-width: 0.5rem 0 0.5rem 0.5rem;
  border-left-color: rgba(0, 0, 0, 0.25);
}
.bs-popover-start > .popover-arrow::after, .bs-popover-auto[data-popper-placement^=left] > .popover-arrow::after {
  right: 1px;
  border-width: 0.5rem 0 0.5rem 0.5rem;
  border-left-color: #fff;
}

.popover-header {
  padding: 0.5rem 1rem;
  margin-bottom: 0;
  font-size: 1.14rem;
  background-color: #f0f0f0;
  border-bottom: 1px solid rgba(0, 0, 0, 0.2);
  border-top-left-radius: calc(0.3rem - 1px);
  border-top-right-radius: calc(0.3rem - 1px);
}
.popover-header:empty {
  display: none;
}

.popover-body {
  padding: 1rem 1rem;
  color: #212529;
}

.carousel {
  position: relative;
}

.carousel.pointer-event {
  touch-action: pan-y;
}

.carousel-inner {
  position: relative;
  width: 100%;
  overflow: hidden;
}
.carousel-inner::after {
  display: block;
  clear: both;
  content: "";
}

.carousel-item {
  position: relative;
  display: none;
  float: left;
  width: 100%;
  margin-right: -100%;
  backface-visibility: hidden;
  transition: transform 0.6s ease-in-out;
}
@media (prefers-reduced-motion: reduce) {
  .carousel-item {
    transition: none;
  }
}

.carousel-item.active,
.carousel-item-next,
.carousel-item-prev {
  display: block;
}

/* rtl:begin:ignore */
.carousel-item-next:not(.carousel-item-start),
.active.carousel-item-end {
  transform: translateX(100%);
}

.carousel-item-prev:not(.carousel-item-end),
.active.carousel-item-start {
  transform: translateX(-100%);
}

/* rtl:end:ignore */
.carousel-fade .carousel-item {
  opacity: 0;
  transition-property: opacity;
  transform: none;
}
.carousel-fade .carousel-item.active,
.carousel-fade .carousel-item-next.carousel-item-start,
.carousel-fade .carousel-item-prev.carousel-item-end {
  z-index: 1;
  opacity: 1;
}
.carousel-fade .active.carousel-item-start,
.carousel-fade .active.carousel-item-end {
  z-index: 0;
  opacity: 0;
  transition: opacity 0s 0.6s;
}
@media (prefers-reduced-motion: reduce) {
  .carousel-fade .active.carousel-item-start,
  .carousel-fade .active.carousel-item-end {
    transition: none;
  }
}

.carousel-control-prev,
.carousel-control-next {
  position: absolute;
  top: 0;
  bottom: 0;
  z-index: 1;
  display: flex;
  align-items: center;
  justify-content: center;
  width: 15%;
  padding: 0;
  color: #fff;
  text-align: center;
  background: none;
  border: 0;
  opacity: 0.5;
  transition: opacity 0.15s ease;
}
@media (prefers-reduced-motion: reduce) {
  .carousel-control-prev,
  .carousel-control-next {
    transition: none;
  }
}
.carousel-control-prev:hover, .carousel-control-prev:focus,
.carousel-control-next:hover,
.carousel-control-next:focus {
  color: #fff;
  text-decoration: none;
  outline: 0;
  opacity: 0.9;
}

.carousel-control-prev {
  left: 0;
}

.carousel-control-next {
  right: 0;
}

.carousel-control-prev-icon,
.carousel-control-next-icon {
  display: inline-block;
  width: 2rem;
  height: 2rem;
  background-repeat: no-repeat;
  background-position: 50%;
  background-size: 100% 100%;
}

/* rtl:options: {
  "autoRename": true,
  "stringMap":[ {
    "name"    : "prev-next",
    "search"  : "prev",
    "replace" : "next"
  } ]
} */
.carousel-control-prev-icon {
  background-image: url("data:image/svg+xml,%3csvg xmlns='http://www.w3.org/2000/svg' viewBox='0 0 16 16' fill='%23fff'%3e%3cpath d='M11.354 1.646a.5.5 0 0 1 0 .708L5.707 8l5.647 5.646a.5.5 0 0 1-.708.708l-6-6a.5.5 0 0 1 0-.708l6-6a.5.5 0 0 1 .708 0z'/%3e%3c/svg%3e");
}

.carousel-control-next-icon {
  background-image: url("data:image/svg+xml,%3csvg xmlns='http://www.w3.org/2000/svg' viewBox='0 0 16 16' fill='%23fff'%3e%3cpath d='M4.646 1.646a.5.5 0 0 1 .708 0l6 6a.5.5 0 0 1 0 .708l-6 6a.5.5 0 0 1-.708-.708L10.293 8 4.646 2.354a.5.5 0 0 1 0-.708z'/%3e%3c/svg%3e");
}

.carousel-indicators {
  position: absolute;
  right: 0;
  bottom: 0;
  left: 0;
  z-index: 2;
  display: flex;
  justify-content: center;
  padding: 0;
  margin-right: 15%;
  margin-bottom: 1rem;
  margin-left: 15%;
  list-style: none;
}
.carousel-indicators [data-bs-target] {
  box-sizing: content-box;
  flex: 0 1 auto;
  width: 30px;
  height: 3px;
  padding: 0;
  margin-right: 3px;
  margin-left: 3px;
  text-indent: -999px;
  cursor: pointer;
  background-color: #fff;
  background-clip: padding-box;
  border: 0;
  border-top: 10px solid transparent;
  border-bottom: 10px solid transparent;
  opacity: 0.5;
  transition: opacity 0.6s ease;
}
@media (prefers-reduced-motion: reduce) {
  .carousel-indicators [data-bs-target] {
    transition: none;
  }
}
.carousel-indicators .active {
  opacity: 1;
}

.carousel-caption {
  position: absolute;
  right: 15%;
  bottom: 1.25rem;
  left: 15%;
  padding-top: 1.25rem;
  padding-bottom: 1.25rem;
  color: #fff;
  text-align: center;
}

.carousel-dark .carousel-control-prev-icon,
.carousel-dark .carousel-control-next-icon {
  filter: invert(1) grayscale(100);
}
.carousel-dark .carousel-indicators [data-bs-target] {
  background-color: #000;
}
.carousel-dark .carousel-caption {
  color: #000;
}

@keyframes spinner-border {
  to {
    transform: rotate(360deg) /* rtl:ignore */;
  }
}
.spinner-border {
  display: inline-block;
  width: 2rem;
  height: 2rem;
  vertical-align: -0.125em;
  border: 0.25em solid currentColor;
  border-right-color: transparent;
  border-radius: 50%;
  animation: 0.75s linear infinite spinner-border;
}

.spinner-border-sm {
  width: 1rem;
  height: 1rem;
  border-width: 0.2em;
}

@keyframes spinner-grow {
  0% {
    transform: scale(0);
  }
  50% {
    opacity: 1;
    transform: none;
  }
}
.spinner-grow {
  display: inline-block;
  width: 2rem;
  height: 2rem;
  vertical-align: -0.125em;
  background-color: currentColor;
  border-radius: 50%;
  opacity: 0;
  animation: 0.75s linear infinite spinner-grow;
}

.spinner-grow-sm {
  width: 1rem;
  height: 1rem;
}

@media (prefers-reduced-motion: reduce) {
  .spinner-border,
  .spinner-grow {
    animation-duration: 1.5s;
  }
}
.offcanvas {
  position: fixed;
  bottom: 0;
  z-index: 1045;
  display: flex;
  flex-direction: column;
  max-width: 100%;
  visibility: hidden;
  background-color: #fff;
  background-clip: padding-box;
  outline: 0;
  transition: transform 0.3s ease-in-out;
}
@media (prefers-reduced-motion: reduce) {
  .offcanvas {
    transition: none;
  }
}

.offcanvas-backdrop {
  position: fixed;
  top: 0;
  left: 0;
  z-index: 1040;
  width: 100vw;
  height: 100vh;
  background-color: #000;
}
.offcanvas-backdrop.fade {
  opacity: 0;
}
.offcanvas-backdrop.show {
  opacity: 0.5;
}

.offcanvas-header {
  display: flex;
  align-items: center;
  justify-content: space-between;
  padding: 1.5rem 1.5rem;
}
.offcanvas-header .btn-close {
  padding: 0.75rem 0.75rem;
  margin-top: -0.75rem;
  margin-right: -0.75rem;
  margin-bottom: -0.75rem;
}

.offcanvas-title {
  margin-bottom: 0;
  line-height: 1.5;
}

.offcanvas-body {
  flex-grow: 1;
  padding: 1.5rem 1.5rem;
  overflow-y: auto;
}

.offcanvas-start {
  top: 0;
  left: 0;
  width: 400px;
  border-right: 1px solid rgba(0, 0, 0, 0.2);
  transform: translateX(-100%);
}

.offcanvas-end {
  top: 0;
  right: 0;
  width: 400px;
  border-left: 1px solid rgba(0, 0, 0, 0.2);
  transform: translateX(100%);
}

.offcanvas-top {
  top: 0;
  right: 0;
  left: 0;
  height: 30vh;
  max-height: 100%;
  border-bottom: 1px solid rgba(0, 0, 0, 0.2);
  transform: translateY(-100%);
}

.offcanvas-bottom {
  right: 0;
  left: 0;
  height: 30vh;
  max-height: 100%;
  border-top: 1px solid rgba(0, 0, 0, 0.2);
  transform: translateY(100%);
}

.offcanvas.show {
  transform: none;
}

.placeholder {
  display: inline-block;
  min-height: 1em;
  vertical-align: middle;
  cursor: wait;
  background-color: currentColor;
  opacity: 0.5;
}
.placeholder.btn::before {
  display: inline-block;
  content: "";
}

.placeholder-xs {
  min-height: 0.6em;
}

.placeholder-sm {
  min-height: 0.8em;
}

.placeholder-lg {
  min-height: 1.2em;
}

.placeholder-glow .placeholder {
  animation: placeholder-glow 2s ease-in-out infinite;
}

@keyframes placeholder-glow {
  50% {
    opacity: 0.2;
  }
}
.placeholder-wave {
  mask-image: linear-gradient(130deg, #000 55%, rgba(0, 0, 0, 0.8) 75%, #000 95%);
  mask-size: 200% 100%;
  animation: placeholder-wave 2s linear infinite;
}

@keyframes placeholder-wave {
  100% {
    mask-position: -200% 0%;
  }
}
.clearfix::after {
  display: block;
  clear: both;
  content: "";
}

.link-primary {
  color: #14AE5C;
}
.link-primary:hover, .link-primary:focus {
  color: #43be7d;
}

.link-secondary {
  color: #ACACAC;
}
.link-secondary:hover, .link-secondary:focus {
  color: #bdbdbd;
}

.link-success {
  color: #4DD753;
}
.link-success:hover, .link-success:focus {
  color: #71df75;
}

.link-danger {
  color: #FF515F;
}
.link-danger:hover, .link-danger:focus {
  color: #ff747f;
}

.link-warning {
  color: #FFE046;
}
.link-warning:hover, .link-warning:focus {
  color: #ffe66b;
}

.link-info {
  color: #8146F6;
}
.link-info:hover, .link-info:focus {
  color: #6738c5;
}

.link-light {
  color: #EEEFF7;
}
.link-light:hover, .link-light:focus {
  color: #f1f2f9;
}

.link-dark {
  color: #1E1E1E;
}
.link-dark:hover, .link-dark:focus {
  color: #181818;
}

.link-black60 {
  color: #666666;
}
.link-black60:hover, .link-black60:focus {
  color: #525252;
}

.link-cancel {
  color: #ACACAC;
}
.link-cancel:hover, .link-cancel:focus {
  color: #bdbdbd;
}

.ratio {
  position: relative;
  width: 100%;
}
.ratio::before {
  display: block;
  padding-top: var(--bs-aspect-ratio);
  content: "";
}
.ratio > * {
  position: absolute;
  top: 0;
  left: 0;
  width: 100%;
  height: 100%;
}

.ratio-1x1 {
  --bs-aspect-ratio: 100%;
}

.ratio-4x3 {
  --bs-aspect-ratio: 75%;
}

.ratio-16x9 {
  --bs-aspect-ratio: 56.25%;
}

.ratio-21x9 {
  --bs-aspect-ratio: 42.8571428571%;
}

.fixed-top {
  position: fixed;
  top: 0;
  right: 0;
  left: 0;
  z-index: 1030;
}

.fixed-bottom {
  position: fixed;
  right: 0;
  bottom: 0;
  left: 0;
  z-index: 1030;
}

.sticky-top {
  position: sticky;
  top: 0;
  z-index: 1020;
}

@media (min-width: 576px) {
  .sticky-sm-top {
    position: sticky;
    top: 0;
    z-index: 1020;
  }
}
@media (min-width: 768px) {
  .sticky-md-top {
    position: sticky;
    top: 0;
    z-index: 1020;
  }
}
@media (min-width: 992px) {
  .sticky-lg-top {
    position: sticky;
    top: 0;
    z-index: 1020;
  }
}
@media (min-width: 1200px) {
  .sticky-xl-top {
    position: sticky;
    top: 0;
    z-index: 1020;
  }
}
@media (min-width: 1400px) {
  .sticky-xxl-top {
    position: sticky;
    top: 0;
    z-index: 1020;
  }
}
.hstack {
  display: flex;
  flex-direction: row;
  align-items: center;
  align-self: stretch;
}

.vstack {
  display: flex;
  flex: 1 1 auto;
  flex-direction: column;
  align-self: stretch;
}

.visually-hidden,
.visually-hidden-focusable:not(:focus):not(:focus-within) {
  position: absolute !important;
  width: 1px !important;
  height: 1px !important;
  padding: 0 !important;
  margin: -1px !important;
  overflow: hidden !important;
  clip: rect(0, 0, 0, 0) !important;
  white-space: nowrap !important;
  border: 0 !important;
}

.stretched-link::after {
  position: absolute;
  top: 0;
  right: 0;
  bottom: 0;
  left: 0;
  z-index: 1;
  content: "";
}

.text-truncate {
  overflow: hidden;
  text-overflow: ellipsis;
  white-space: nowrap;
}

.vr {
  display: inline-block;
  align-self: stretch;
  width: 1px;
  min-height: 1em;
  background-color: currentColor;
  opacity: 0.25;
}

.align-baseline {
  vertical-align: baseline !important;
}

.align-top {
  vertical-align: top !important;
}

.align-middle {
  vertical-align: middle !important;
}

.align-bottom {
  vertical-align: bottom !important;
}

.align-text-bottom {
  vertical-align: text-bottom !important;
}

.align-text-top {
  vertical-align: text-top !important;
}

.float-start {
  float: left !important;
}

.float-end {
  float: right !important;
}

.float-none {
  float: none !important;
}

.opacity-0 {
  opacity: 0 !important;
}

.opacity-25 {
  opacity: 0.25 !important;
}

.opacity-50 {
  opacity: 0.5 !important;
}

.opacity-75 {
  opacity: 0.75 !important;
}

.opacity-100 {
  opacity: 1 !important;
}

.overflow-auto {
  overflow: auto !important;
}

.overflow-hidden {
  overflow: hidden !important;
}

.overflow-visible {
  overflow: visible !important;
}

.overflow-scroll {
  overflow: scroll !important;
}

.d-inline {
  display: inline !important;
}

.d-inline-block {
  display: inline-block !important;
}

.d-block {
  display: block !important;
}

.d-grid {
  display: grid !important;
}

.d-table {
  display: table !important;
}

.d-table-row {
  display: table-row !important;
}

.d-table-cell {
  display: table-cell !important;
}

.d-flex {
  display: flex !important;
}

.d-inline-flex {
  display: inline-flex !important;
}

.d-none {
  display: none !important;
}

.shadow {
  box-shadow: 0 0.5rem 1rem rgba(0, 0, 0, 0.15) !important;
}

.shadow-sm {
  box-shadow: 0 0.125rem 0.25rem rgba(0, 0, 0, 0.075) !important;
}

.shadow-lg {
  box-shadow: 0 1rem 3rem rgba(0, 0, 0, 0.175) !important;
}

.shadow-none {
  box-shadow: none !important;
}

.position-static {
  position: static !important;
}

.position-relative {
  position: relative !important;
}

.position-absolute {
  position: absolute !important;
}

.position-fixed {
  position: fixed !important;
}

.position-sticky {
  position: sticky !important;
}

.top-0 {
  top: 0 !important;
}

.top-50 {
  top: 50% !important;
}

.top-100 {
  top: 100% !important;
}

.bottom-0 {
  bottom: 0 !important;
}

.bottom-50 {
  bottom: 50% !important;
}

.bottom-100 {
  bottom: 100% !important;
}

.start-0 {
  left: 0 !important;
}

.start-50 {
  left: 50% !important;
}

.start-100 {
  left: 100% !important;
}

.end-0 {
  right: 0 !important;
}

.end-50 {
  right: 50% !important;
}

.end-100 {
  right: 100% !important;
}

.translate-middle {
  transform: translate(-50%, -50%) !important;
}

.translate-middle-x {
  transform: translateX(-50%) !important;
}

.translate-middle-y {
  transform: translateY(-50%) !important;
}

.border {
  border: 1px solid #dee2e6 !important;
}

.border-0 {
  border: 0 !important;
}

.border-top {
  border-top: 1px solid #dee2e6 !important;
}

.border-top-0 {
  border-top: 0 !important;
}

.border-end {
  border-right: 1px solid #dee2e6 !important;
}

.border-end-0 {
  border-right: 0 !important;
}

.border-bottom {
  border-bottom: 1px solid #dee2e6 !important;
}

.border-bottom-0 {
  border-bottom: 0 !important;
}

.border-start {
  border-left: 1px solid #dee2e6 !important;
}

.border-start-0 {
  border-left: 0 !important;
}

.border-primary {
  border-color: #14AE5C !important;
}

.border-secondary {
  border-color: #ACACAC !important;
}

.border-success {
  border-color: #4DD753 !important;
}

.border-danger {
  border-color: #FF515F !important;
}

.border-warning {
  border-color: #FFE046 !important;
}

.border-info {
  border-color: #8146F6 !important;
}

.border-light {
  border-color: #EEEFF7 !important;
}

.border-dark {
  border-color: #1E1E1E !important;
}

.border-black60 {
  border-color: #666666 !important;
}

.border-cancel {
  border-color: #ACACAC !important;
}

.border-white {
  border-color: #fff !important;
}

.border-1 {
  border-width: 1px !important;
}

.border-2 {
  border-width: 2px !important;
}

.border-3 {
  border-width: 3px !important;
}

.border-4 {
  border-width: 4px !important;
}

.border-5 {
  border-width: 5px !important;
}

.w-25 {
  width: 25% !important;
}

.w-50 {
  width: 50% !important;
}

.w-75 {
  width: 75% !important;
}

.w-100 {
  width: 100% !important;
}

.w-auto {
  width: auto !important;
}

.mw-100 {
  max-width: 100% !important;
}

.vw-100 {
  width: 100vw !important;
}

.min-vw-100 {
  min-width: 100vw !important;
}

.h-25 {
  height: 25% !important;
}

.h-50 {
  height: 50% !important;
}

.h-75 {
  height: 75% !important;
}

.h-100 {
  height: 100% !important;
}

.h-auto {
  height: auto !important;
}

.mh-100 {
  max-height: 100% !important;
}

.vh-100 {
  height: 100vh !important;
}

.min-vh-100 {
  min-height: 100vh !important;
}

.flex-fill {
  flex: 1 1 auto !important;
}

.flex-row {
  flex-direction: row !important;
}

.flex-column {
  flex-direction: column !important;
}

.flex-row-reverse {
  flex-direction: row-reverse !important;
}

.flex-column-reverse {
  flex-direction: column-reverse !important;
}

.flex-grow-0 {
  flex-grow: 0 !important;
}

.flex-grow-1 {
  flex-grow: 1 !important;
}

.flex-shrink-0 {
  flex-shrink: 0 !important;
}

.flex-shrink-1 {
  flex-shrink: 1 !important;
}

.flex-wrap {
  flex-wrap: wrap !important;
}

.flex-nowrap {
  flex-wrap: nowrap !important;
}

.flex-wrap-reverse {
  flex-wrap: wrap-reverse !important;
}

.gap-0 {
  gap: 0 !important;
}

.gap-1 {
  gap: 4px !important;
}

.gap-2 {
  gap: 8px !important;
}

.gap-3 {
  gap: 12px !important;
}

.gap-4 {
  gap: 24px !important;
}

.gap-5 {
  gap: 36px !important;
}

.gap-6 {
  gap: 48px !important;
}

.gap-7 {
  gap: 96px !important;
}

.justify-content-start {
  justify-content: flex-start !important;
}

.justify-content-end {
  justify-content: flex-end !important;
}

.justify-content-center {
  justify-content: center !important;
}

.justify-content-between {
  justify-content: space-between !important;
}

.justify-content-around {
  justify-content: space-around !important;
}

.justify-content-evenly {
  justify-content: space-evenly !important;
}

.align-items-start {
  align-items: flex-start !important;
}

.align-items-end {
  align-items: flex-end !important;
}

.align-items-center {
  align-items: center !important;
}

.align-items-baseline {
  align-items: baseline !important;
}

.align-items-stretch {
  align-items: stretch !important;
}

.align-content-start {
  align-content: flex-start !important;
}

.align-content-end {
  align-content: flex-end !important;
}

.align-content-center {
  align-content: center !important;
}

.align-content-between {
  align-content: space-between !important;
}

.align-content-around {
  align-content: space-around !important;
}

.align-content-stretch {
  align-content: stretch !important;
}

.align-self-auto {
  align-self: auto !important;
}

.align-self-start {
  align-self: flex-start !important;
}

.align-self-end {
  align-self: flex-end !important;
}

.align-self-center {
  align-self: center !important;
}

.align-self-baseline {
  align-self: baseline !important;
}

.align-self-stretch {
  align-self: stretch !important;
}

.order-first {
  order: -1 !important;
}

.order-0 {
  order: 0 !important;
}

.order-1 {
  order: 1 !important;
}

.order-2 {
  order: 2 !important;
}

.order-3 {
  order: 3 !important;
}

.order-4 {
  order: 4 !important;
}

.order-5 {
  order: 5 !important;
}

.order-last {
  order: 6 !important;
}

.m-0 {
  margin: 0 !important;
}

.m-1 {
  margin: 4px !important;
}

.m-2 {
  margin: 8px !important;
}

.m-3 {
  margin: 12px !important;
}

.m-4 {
  margin: 24px !important;
}

.m-5 {
  margin: 36px !important;
}

.m-6 {
  margin: 48px !important;
}

.m-7 {
  margin: 96px !important;
}

.m-auto {
  margin: auto !important;
}

.mx-0 {
  margin-right: 0 !important;
  margin-left: 0 !important;
}

.mx-1 {
  margin-right: 4px !important;
  margin-left: 4px !important;
}

.mx-2 {
  margin-right: 8px !important;
  margin-left: 8px !important;
}

.mx-3 {
  margin-right: 12px !important;
  margin-left: 12px !important;
}

.mx-4 {
  margin-right: 24px !important;
  margin-left: 24px !important;
}

.mx-5 {
  margin-right: 36px !important;
  margin-left: 36px !important;
}

.mx-6 {
  margin-right: 48px !important;
  margin-left: 48px !important;
}

.mx-7 {
  margin-right: 96px !important;
  margin-left: 96px !important;
}

.mx-auto {
  margin-right: auto !important;
  margin-left: auto !important;
}

.my-0 {
  margin-top: 0 !important;
  margin-bottom: 0 !important;
}

.my-1 {
  margin-top: 4px !important;
  margin-bottom: 4px !important;
}

.my-2 {
  margin-top: 8px !important;
  margin-bottom: 8px !important;
}

.my-3 {
  margin-top: 12px !important;
  margin-bottom: 12px !important;
}

.my-4 {
  margin-top: 24px !important;
  margin-bottom: 24px !important;
}

.my-5 {
  margin-top: 36px !important;
  margin-bottom: 36px !important;
}

.my-6 {
  margin-top: 48px !important;
  margin-bottom: 48px !important;
}

.my-7 {
  margin-top: 96px !important;
  margin-bottom: 96px !important;
}

.my-auto {
  margin-top: auto !important;
  margin-bottom: auto !important;
}

.mt-0 {
  margin-top: 0 !important;
}

.mt-1 {
  margin-top: 4px !important;
}

.mt-2 {
  margin-top: 8px !important;
}

.mt-3 {
  margin-top: 12px !important;
}

.mt-4 {
  margin-top: 24px !important;
}

.mt-5 {
  margin-top: 36px !important;
}

.mt-6 {
  margin-top: 48px !important;
}

.mt-7 {
  margin-top: 96px !important;
}

.mt-auto {
  margin-top: auto !important;
}

.me-0 {
  margin-right: 0 !important;
}

.me-1 {
  margin-right: 4px !important;
}

.me-2 {
  margin-right: 8px !important;
}

.me-3 {
  margin-right: 12px !important;
}

.me-4 {
  margin-right: 24px !important;
}

.me-5 {
  margin-right: 36px !important;
}

.me-6 {
  margin-right: 48px !important;
}

.me-7 {
  margin-right: 96px !important;
}

.me-auto {
  margin-right: auto !important;
}

.mb-0 {
  margin-bottom: 0 !important;
}

.mb-1 {
  margin-bottom: 4px !important;
}

.mb-2 {
  margin-bottom: 8px !important;
}

.mb-3 {
  margin-bottom: 12px !important;
}

.mb-4 {
  margin-bottom: 24px !important;
}

.mb-5 {
  margin-bottom: 36px !important;
}

.mb-6 {
  margin-bottom: 48px !important;
}

.mb-7 {
  margin-bottom: 96px !important;
}

.mb-auto {
  margin-bottom: auto !important;
}

.ms-0 {
  margin-left: 0 !important;
}

.ms-1 {
  margin-left: 4px !important;
}

.ms-2 {
  margin-left: 8px !important;
}

.ms-3 {
  margin-left: 12px !important;
}

.ms-4 {
  margin-left: 24px !important;
}

.ms-5 {
  margin-left: 36px !important;
}

.ms-6 {
  margin-left: 48px !important;
}

.ms-7 {
  margin-left: 96px !important;
}

.ms-auto {
  margin-left: auto !important;
}

.p-0 {
  padding: 0 !important;
}

.p-1 {
  padding: 4px !important;
}

.p-2 {
  padding: 8px !important;
}

.p-3 {
  padding: 12px !important;
}

.p-4 {
  padding: 24px !important;
}

.p-5 {
  padding: 36px !important;
}

.p-6 {
  padding: 48px !important;
}

.p-7 {
  padding: 96px !important;
}

.px-0 {
  padding-right: 0 !important;
  padding-left: 0 !important;
}

.px-1 {
  padding-right: 4px !important;
  padding-left: 4px !important;
}

.px-2 {
  padding-right: 8px !important;
  padding-left: 8px !important;
}

.px-3 {
  padding-right: 12px !important;
  padding-left: 12px !important;
}

.px-4 {
  padding-right: 24px !important;
  padding-left: 24px !important;
}

.px-5 {
  padding-right: 36px !important;
  padding-left: 36px !important;
}

.px-6 {
  padding-right: 48px !important;
  padding-left: 48px !important;
}

.px-7 {
  padding-right: 96px !important;
  padding-left: 96px !important;
}

.py-0 {
  padding-top: 0 !important;
  padding-bottom: 0 !important;
}

.py-1 {
  padding-top: 4px !important;
  padding-bottom: 4px !important;
}

.py-2 {
  padding-top: 8px !important;
  padding-bottom: 8px !important;
}

.py-3 {
  padding-top: 12px !important;
  padding-bottom: 12px !important;
}

.py-4 {
  padding-top: 24px !important;
  padding-bottom: 24px !important;
}

.py-5 {
  padding-top: 36px !important;
  padding-bottom: 36px !important;
}

.py-6 {
  padding-top: 48px !important;
  padding-bottom: 48px !important;
}

.py-7 {
  padding-top: 96px !important;
  padding-bottom: 96px !important;
}

.pt-0 {
  padding-top: 0 !important;
}

.pt-1 {
  padding-top: 4px !important;
}

.pt-2 {
  padding-top: 8px !important;
}

.pt-3 {
  padding-top: 12px !important;
}

.pt-4 {
  padding-top: 24px !important;
}

.pt-5 {
  padding-top: 36px !important;
}

.pt-6 {
  padding-top: 48px !important;
}

.pt-7 {
  padding-top: 96px !important;
}

.pe-0 {
  padding-right: 0 !important;
}

.pe-1 {
  padding-right: 4px !important;
}

.pe-2 {
  padding-right: 8px !important;
}

.pe-3 {
  padding-right: 12px !important;
}

.pe-4 {
  padding-right: 24px !important;
}

.pe-5 {
  padding-right: 36px !important;
}

.pe-6 {
  padding-right: 48px !important;
}

.pe-7 {
  padding-right: 96px !important;
}

.pb-0 {
  padding-bottom: 0 !important;
}

.pb-1 {
  padding-bottom: 4px !important;
}

.pb-2 {
  padding-bottom: 8px !important;
}

.pb-3 {
  padding-bottom: 12px !important;
}

.pb-4 {
  padding-bottom: 24px !important;
}

.pb-5 {
  padding-bottom: 36px !important;
}

.pb-6 {
  padding-bottom: 48px !important;
}

.pb-7 {
  padding-bottom: 96px !important;
}

.ps-0 {
  padding-left: 0 !important;
}

.ps-1 {
  padding-left: 4px !important;
}

.ps-2 {
  padding-left: 8px !important;
}

.ps-3 {
  padding-left: 12px !important;
}

.ps-4 {
  padding-left: 24px !important;
}

.ps-5 {
  padding-left: 36px !important;
}

.ps-6 {
  padding-left: 48px !important;
}

.ps-7 {
  padding-left: 96px !important;
}

.font-monospace {
  font-family: var(--bs-font-monospace) !important;
}

.fs-1 {
  font-size: calc(1.41rem + 1.92vw) !important;
}

.fs-2 {
  font-size: calc(1.353rem + 1.236vw) !important;
}

.fs-3 {
  font-size: calc(1.3245rem + 0.894vw) !important;
}

.fs-4 {
  font-size: calc(1.296rem + 0.552vw) !important;
}

.fs-5 {
  font-size: calc(1.2675rem + 0.21vw) !important;
}

.fs-6 {
  font-size: 1.14rem !important;
}

.fst-italic {
  font-style: italic !important;
}

.fst-normal {
  font-style: normal !important;
}

.fw-light {
  font-weight: 300 !important;
}

.fw-lighter {
  font-weight: lighter !important;
}

.fw-normal {
  font-weight: 400 !important;
}

.fw-bold {
  font-weight: 700 !important;
}

.fw-bolder {
  font-weight: bolder !important;
}

.lh-1 {
  line-height: 1 !important;
}

.lh-sm {
  line-height: 1.25 !important;
}

.lh-base {
  line-height: 1.5 !important;
}

.lh-lg {
  line-height: 2 !important;
}

.text-start {
  text-align: left !important;
}

.text-end {
  text-align: right !important;
}

.text-center {
  text-align: center !important;
}

.text-decoration-none {
  text-decoration: none !important;
}

.text-decoration-underline {
  text-decoration: underline !important;
}

.text-decoration-line-through {
  text-decoration: line-through !important;
}

.text-lowercase {
  text-transform: lowercase !important;
}

.text-uppercase {
  text-transform: uppercase !important;
}

.text-capitalize {
  text-transform: capitalize !important;
}

.text-wrap {
  white-space: normal !important;
}

.text-nowrap {
  white-space: nowrap !important;
}

/* rtl:begin:remove */
.text-break {
  word-wrap: break-word !important;
  word-break: break-word !important;
}

/* rtl:end:remove */
.text-primary {
  --bs-text-opacity: 1;
  color: rgba(var(--bs-primary-rgb), var(--bs-text-opacity)) !important;
}

.text-secondary {
  --bs-text-opacity: 1;
  color: rgba(var(--bs-secondary-rgb), var(--bs-text-opacity)) !important;
}

.text-success {
  --bs-text-opacity: 1;
  color: rgba(var(--bs-success-rgb), var(--bs-text-opacity)) !important;
}

.text-danger {
  --bs-text-opacity: 1;
  color: rgba(var(--bs-danger-rgb), var(--bs-text-opacity)) !important;
}

.text-warning {
  --bs-text-opacity: 1;
  color: rgba(var(--bs-warning-rgb), var(--bs-text-opacity)) !important;
}

.text-info {
  --bs-text-opacity: 1;
  color: rgba(var(--bs-info-rgb), var(--bs-text-opacity)) !important;
}

.text-light {
  --bs-text-opacity: 1;
  color: rgba(var(--bs-light-rgb), var(--bs-text-opacity)) !important;
}

.text-dark {
  --bs-text-opacity: 1;
  color: rgba(var(--bs-dark-rgb), var(--bs-text-opacity)) !important;
}

.text-black60 {
  --bs-text-opacity: 1;
  color: rgba(var(--bs-black60-rgb), var(--bs-text-opacity)) !important;
}

.text-cancel {
  --bs-text-opacity: 1;
  color: rgba(var(--bs-cancel-rgb), var(--bs-text-opacity)) !important;
}

.text-black {
  --bs-text-opacity: 1;
  color: rgba(var(--bs-black-rgb), var(--bs-text-opacity)) !important;
}

.text-white {
  --bs-text-opacity: 1;
  color: rgba(var(--bs-white-rgb), var(--bs-text-opacity)) !important;
}

.text-body {
  --bs-text-opacity: 1;
  color: rgba(var(--bs-body-color-rgb), var(--bs-text-opacity)) !important;
}

.text-muted {
  --bs-text-opacity: 1;
  color: #6c757d !important;
}

.text-black-50 {
  --bs-text-opacity: 1;
  color: rgba(0, 0, 0, 0.5) !important;
}

.text-white-50 {
  --bs-text-opacity: 1;
  color: rgba(255, 255, 255, 0.5) !important;
}

.text-reset {
  --bs-text-opacity: 1;
  color: inherit !important;
}

.text-opacity-25 {
  --bs-text-opacity: 0.25;
}

.text-opacity-50 {
  --bs-text-opacity: 0.5;
}

.text-opacity-75 {
  --bs-text-opacity: 0.75;
}

.text-opacity-100 {
  --bs-text-opacity: 1;
}

.bg-primary {
  --bs-bg-opacity: 1;
  background-color: rgba(var(--bs-primary-rgb), var(--bs-bg-opacity)) !important;
}

.bg-secondary {
  --bs-bg-opacity: 1;
  background-color: rgba(var(--bs-secondary-rgb), var(--bs-bg-opacity)) !important;
}

.bg-success {
  --bs-bg-opacity: 1;
  background-color: rgba(var(--bs-success-rgb), var(--bs-bg-opacity)) !important;
}

.bg-danger {
  --bs-bg-opacity: 1;
  background-color: rgba(var(--bs-danger-rgb), var(--bs-bg-opacity)) !important;
}

.bg-warning {
  --bs-bg-opacity: 1;
  background-color: rgba(var(--bs-warning-rgb), var(--bs-bg-opacity)) !important;
}

.bg-info {
  --bs-bg-opacity: 1;
  background-color: rgba(var(--bs-info-rgb), var(--bs-bg-opacity)) !important;
}

.bg-light {
  --bs-bg-opacity: 1;
  background-color: rgba(var(--bs-light-rgb), var(--bs-bg-opacity)) !important;
}

.bg-dark {
  --bs-bg-opacity: 1;
  background-color: rgba(var(--bs-dark-rgb), var(--bs-bg-opacity)) !important;
}

.bg-black60 {
  --bs-bg-opacity: 1;
  background-color: rgba(var(--bs-black60-rgb), var(--bs-bg-opacity)) !important;
}

.bg-cancel {
  --bs-bg-opacity: 1;
  background-color: rgba(var(--bs-cancel-rgb), var(--bs-bg-opacity)) !important;
}

.bg-black {
  --bs-bg-opacity: 1;
  background-color: rgba(var(--bs-black-rgb), var(--bs-bg-opacity)) !important;
}

.bg-white {
  --bs-bg-opacity: 1;
  background-color: rgba(var(--bs-white-rgb), var(--bs-bg-opacity)) !important;
}

.bg-body {
  --bs-bg-opacity: 1;
  background-color: rgba(var(--bs-body-bg-rgb), var(--bs-bg-opacity)) !important;
}

.bg-transparent {
  --bs-bg-opacity: 1;
  background-color: transparent !important;
}

.bg-opacity-10 {
  --bs-bg-opacity: 0.1;
}

.bg-opacity-25 {
  --bs-bg-opacity: 0.25;
}

.bg-opacity-50 {
  --bs-bg-opacity: 0.5;
}

.bg-opacity-75 {
  --bs-bg-opacity: 0.75;
}

.bg-opacity-100 {
  --bs-bg-opacity: 1;
}

.bg-gradient {
  background-image: var(--bs-gradient) !important;
}

.user-select-all {
  user-select: all !important;
}

.user-select-auto {
  user-select: auto !important;
}

.user-select-none {
  user-select: none !important;
}

.pe-none {
  pointer-events: none !important;
}

.pe-auto {
  pointer-events: auto !important;
}

.rounded {
  border-radius: 4px !important;
}

.rounded-0 {
  border-radius: 0 !important;
}

.rounded-1 {
  border-radius: 0.2rem !important;
}

.rounded-2 {
  border-radius: 4px !important;
}

.rounded-3 {
  border-radius: 0.3rem !important;
}

.rounded-circle {
  border-radius: 50% !important;
}

.rounded-pill {
  border-radius: 50rem !important;
}

.rounded-top {
  border-top-left-radius: 4px !important;
  border-top-right-radius: 4px !important;
}

.rounded-end {
  border-top-right-radius: 4px !important;
  border-bottom-right-radius: 4px !important;
}

.rounded-bottom {
  border-bottom-right-radius: 4px !important;
  border-bottom-left-radius: 4px !important;
}

.rounded-start {
  border-bottom-left-radius: 4px !important;
  border-top-left-radius: 4px !important;
}

.visible {
  visibility: visible !important;
}

.invisible {
  visibility: hidden !important;
}

@media (min-width: 576px) {
  .float-sm-start {
    float: left !important;
  }
  .float-sm-end {
    float: right !important;
  }
  .float-sm-none {
    float: none !important;
  }
  .d-sm-inline {
    display: inline !important;
  }
  .d-sm-inline-block {
    display: inline-block !important;
  }
  .d-sm-block {
    display: block !important;
  }
  .d-sm-grid {
    display: grid !important;
  }
  .d-sm-table {
    display: table !important;
  }
  .d-sm-table-row {
    display: table-row !important;
  }
  .d-sm-table-cell {
    display: table-cell !important;
  }
  .d-sm-flex {
    display: flex !important;
  }
  .d-sm-inline-flex {
    display: inline-flex !important;
  }
  .d-sm-none {
    display: none !important;
  }
  .flex-sm-fill {
    flex: 1 1 auto !important;
  }
  .flex-sm-row {
    flex-direction: row !important;
  }
  .flex-sm-column {
    flex-direction: column !important;
  }
  .flex-sm-row-reverse {
    flex-direction: row-reverse !important;
  }
  .flex-sm-column-reverse {
    flex-direction: column-reverse !important;
  }
  .flex-sm-grow-0 {
    flex-grow: 0 !important;
  }
  .flex-sm-grow-1 {
    flex-grow: 1 !important;
  }
  .flex-sm-shrink-0 {
    flex-shrink: 0 !important;
  }
  .flex-sm-shrink-1 {
    flex-shrink: 1 !important;
  }
  .flex-sm-wrap {
    flex-wrap: wrap !important;
  }
  .flex-sm-nowrap {
    flex-wrap: nowrap !important;
  }
  .flex-sm-wrap-reverse {
    flex-wrap: wrap-reverse !important;
  }
  .gap-sm-0 {
    gap: 0 !important;
  }
  .gap-sm-1 {
    gap: 4px !important;
  }
  .gap-sm-2 {
    gap: 8px !important;
  }
  .gap-sm-3 {
    gap: 12px !important;
  }
  .gap-sm-4 {
    gap: 24px !important;
  }
  .gap-sm-5 {
    gap: 36px !important;
  }
  .gap-sm-6 {
    gap: 48px !important;
  }
  .gap-sm-7 {
    gap: 96px !important;
  }
  .justify-content-sm-start {
    justify-content: flex-start !important;
  }
  .justify-content-sm-end {
    justify-content: flex-end !important;
  }
  .justify-content-sm-center {
    justify-content: center !important;
  }
  .justify-content-sm-between {
    justify-content: space-between !important;
  }
  .justify-content-sm-around {
    justify-content: space-around !important;
  }
  .justify-content-sm-evenly {
    justify-content: space-evenly !important;
  }
  .align-items-sm-start {
    align-items: flex-start !important;
  }
  .align-items-sm-end {
    align-items: flex-end !important;
  }
  .align-items-sm-center {
    align-items: center !important;
  }
  .align-items-sm-baseline {
    align-items: baseline !important;
  }
  .align-items-sm-stretch {
    align-items: stretch !important;
  }
  .align-content-sm-start {
    align-content: flex-start !important;
  }
  .align-content-sm-end {
    align-content: flex-end !important;
  }
  .align-content-sm-center {
    align-content: center !important;
  }
  .align-content-sm-between {
    align-content: space-between !important;
  }
  .align-content-sm-around {
    align-content: space-around !important;
  }
  .align-content-sm-stretch {
    align-content: stretch !important;
  }
  .align-self-sm-auto {
    align-self: auto !important;
  }
  .align-self-sm-start {
    align-self: flex-start !important;
  }
  .align-self-sm-end {
    align-self: flex-end !important;
  }
  .align-self-sm-center {
    align-self: center !important;
  }
  .align-self-sm-baseline {
    align-self: baseline !important;
  }
  .align-self-sm-stretch {
    align-self: stretch !important;
  }
  .order-sm-first {
    order: -1 !important;
  }
  .order-sm-0 {
    order: 0 !important;
  }
  .order-sm-1 {
    order: 1 !important;
  }
  .order-sm-2 {
    order: 2 !important;
  }
  .order-sm-3 {
    order: 3 !important;
  }
  .order-sm-4 {
    order: 4 !important;
  }
  .order-sm-5 {
    order: 5 !important;
  }
  .order-sm-last {
    order: 6 !important;
  }
  .m-sm-0 {
    margin: 0 !important;
  }
  .m-sm-1 {
    margin: 4px !important;
  }
  .m-sm-2 {
    margin: 8px !important;
  }
  .m-sm-3 {
    margin: 12px !important;
  }
  .m-sm-4 {
    margin: 24px !important;
  }
  .m-sm-5 {
    margin: 36px !important;
  }
  .m-sm-6 {
    margin: 48px !important;
  }
  .m-sm-7 {
    margin: 96px !important;
  }
  .m-sm-auto {
    margin: auto !important;
  }
  .mx-sm-0 {
    margin-right: 0 !important;
    margin-left: 0 !important;
  }
  .mx-sm-1 {
    margin-right: 4px !important;
    margin-left: 4px !important;
  }
  .mx-sm-2 {
    margin-right: 8px !important;
    margin-left: 8px !important;
  }
  .mx-sm-3 {
    margin-right: 12px !important;
    margin-left: 12px !important;
  }
  .mx-sm-4 {
    margin-right: 24px !important;
    margin-left: 24px !important;
  }
  .mx-sm-5 {
    margin-right: 36px !important;
    margin-left: 36px !important;
  }
  .mx-sm-6 {
    margin-right: 48px !important;
    margin-left: 48px !important;
  }
  .mx-sm-7 {
    margin-right: 96px !important;
    margin-left: 96px !important;
  }
  .mx-sm-auto {
    margin-right: auto !important;
    margin-left: auto !important;
  }
  .my-sm-0 {
    margin-top: 0 !important;
    margin-bottom: 0 !important;
  }
  .my-sm-1 {
    margin-top: 4px !important;
    margin-bottom: 4px !important;
  }
  .my-sm-2 {
    margin-top: 8px !important;
    margin-bottom: 8px !important;
  }
  .my-sm-3 {
    margin-top: 12px !important;
    margin-bottom: 12px !important;
  }
  .my-sm-4 {
    margin-top: 24px !important;
    margin-bottom: 24px !important;
  }
  .my-sm-5 {
    margin-top: 36px !important;
    margin-bottom: 36px !important;
  }
  .my-sm-6 {
    margin-top: 48px !important;
    margin-bottom: 48px !important;
  }
  .my-sm-7 {
    margin-top: 96px !important;
    margin-bottom: 96px !important;
  }
  .my-sm-auto {
    margin-top: auto !important;
    margin-bottom: auto !important;
  }
  .mt-sm-0 {
    margin-top: 0 !important;
  }
  .mt-sm-1 {
    margin-top: 4px !important;
  }
  .mt-sm-2 {
    margin-top: 8px !important;
  }
  .mt-sm-3 {
    margin-top: 12px !important;
  }
  .mt-sm-4 {
    margin-top: 24px !important;
  }
  .mt-sm-5 {
    margin-top: 36px !important;
  }
  .mt-sm-6 {
    margin-top: 48px !important;
  }
  .mt-sm-7 {
    margin-top: 96px !important;
  }
  .mt-sm-auto {
    margin-top: auto !important;
  }
  .me-sm-0 {
    margin-right: 0 !important;
  }
  .me-sm-1 {
    margin-right: 4px !important;
  }
  .me-sm-2 {
    margin-right: 8px !important;
  }
  .me-sm-3 {
    margin-right: 12px !important;
  }
  .me-sm-4 {
    margin-right: 24px !important;
  }
  .me-sm-5 {
    margin-right: 36px !important;
  }
  .me-sm-6 {
    margin-right: 48px !important;
  }
  .me-sm-7 {
    margin-right: 96px !important;
  }
  .me-sm-auto {
    margin-right: auto !important;
  }
  .mb-sm-0 {
    margin-bottom: 0 !important;
  }
  .mb-sm-1 {
    margin-bottom: 4px !important;
  }
  .mb-sm-2 {
    margin-bottom: 8px !important;
  }
  .mb-sm-3 {
    margin-bottom: 12px !important;
  }
  .mb-sm-4 {
    margin-bottom: 24px !important;
  }
  .mb-sm-5 {
    margin-bottom: 36px !important;
  }
  .mb-sm-6 {
    margin-bottom: 48px !important;
  }
  .mb-sm-7 {
    margin-bottom: 96px !important;
  }
  .mb-sm-auto {
    margin-bottom: auto !important;
  }
  .ms-sm-0 {
    margin-left: 0 !important;
  }
  .ms-sm-1 {
    margin-left: 4px !important;
  }
  .ms-sm-2 {
    margin-left: 8px !important;
  }
  .ms-sm-3 {
    margin-left: 12px !important;
  }
  .ms-sm-4 {
    margin-left: 24px !important;
  }
  .ms-sm-5 {
    margin-left: 36px !important;
  }
  .ms-sm-6 {
    margin-left: 48px !important;
  }
  .ms-sm-7 {
    margin-left: 96px !important;
  }
  .ms-sm-auto {
    margin-left: auto !important;
  }
  .p-sm-0 {
    padding: 0 !important;
  }
  .p-sm-1 {
    padding: 4px !important;
  }
  .p-sm-2 {
    padding: 8px !important;
  }
  .p-sm-3 {
    padding: 12px !important;
  }
  .p-sm-4 {
    padding: 24px !important;
  }
  .p-sm-5 {
    padding: 36px !important;
  }
  .p-sm-6 {
    padding: 48px !important;
  }
  .p-sm-7 {
    padding: 96px !important;
  }
  .px-sm-0 {
    padding-right: 0 !important;
    padding-left: 0 !important;
  }
  .px-sm-1 {
    padding-right: 4px !important;
    padding-left: 4px !important;
  }
  .px-sm-2 {
    padding-right: 8px !important;
    padding-left: 8px !important;
  }
  .px-sm-3 {
    padding-right: 12px !important;
    padding-left: 12px !important;
  }
  .px-sm-4 {
    padding-right: 24px !important;
    padding-left: 24px !important;
  }
  .px-sm-5 {
    padding-right: 36px !important;
    padding-left: 36px !important;
  }
  .px-sm-6 {
    padding-right: 48px !important;
    padding-left: 48px !important;
  }
  .px-sm-7 {
    padding-right: 96px !important;
    padding-left: 96px !important;
  }
  .py-sm-0 {
    padding-top: 0 !important;
    padding-bottom: 0 !important;
  }
  .py-sm-1 {
    padding-top: 4px !important;
    padding-bottom: 4px !important;
  }
  .py-sm-2 {
    padding-top: 8px !important;
    padding-bottom: 8px !important;
  }
  .py-sm-3 {
    padding-top: 12px !important;
    padding-bottom: 12px !important;
  }
  .py-sm-4 {
    padding-top: 24px !important;
    padding-bottom: 24px !important;
  }
  .py-sm-5 {
    padding-top: 36px !important;
    padding-bottom: 36px !important;
  }
  .py-sm-6 {
    padding-top: 48px !important;
    padding-bottom: 48px !important;
  }
  .py-sm-7 {
    padding-top: 96px !important;
    padding-bottom: 96px !important;
  }
  .pt-sm-0 {
    padding-top: 0 !important;
  }
  .pt-sm-1 {
    padding-top: 4px !important;
  }
  .pt-sm-2 {
    padding-top: 8px !important;
  }
  .pt-sm-3 {
    padding-top: 12px !important;
  }
  .pt-sm-4 {
    padding-top: 24px !important;
  }
  .pt-sm-5 {
    padding-top: 36px !important;
  }
  .pt-sm-6 {
    padding-top: 48px !important;
  }
  .pt-sm-7 {
    padding-top: 96px !important;
  }
  .pe-sm-0 {
    padding-right: 0 !important;
  }
  .pe-sm-1 {
    padding-right: 4px !important;
  }
  .pe-sm-2 {
    padding-right: 8px !important;
  }
  .pe-sm-3 {
    padding-right: 12px !important;
  }
  .pe-sm-4 {
    padding-right: 24px !important;
  }
  .pe-sm-5 {
    padding-right: 36px !important;
  }
  .pe-sm-6 {
    padding-right: 48px !important;
  }
  .pe-sm-7 {
    padding-right: 96px !important;
  }
  .pb-sm-0 {
    padding-bottom: 0 !important;
  }
  .pb-sm-1 {
    padding-bottom: 4px !important;
  }
  .pb-sm-2 {
    padding-bottom: 8px !important;
  }
  .pb-sm-3 {
    padding-bottom: 12px !important;
  }
  .pb-sm-4 {
    padding-bottom: 24px !important;
  }
  .pb-sm-5 {
    padding-bottom: 36px !important;
  }
  .pb-sm-6 {
    padding-bottom: 48px !important;
  }
  .pb-sm-7 {
    padding-bottom: 96px !important;
  }
  .ps-sm-0 {
    padding-left: 0 !important;
  }
  .ps-sm-1 {
    padding-left: 4px !important;
  }
  .ps-sm-2 {
    padding-left: 8px !important;
  }
  .ps-sm-3 {
    padding-left: 12px !important;
  }
  .ps-sm-4 {
    padding-left: 24px !important;
  }
  .ps-sm-5 {
    padding-left: 36px !important;
  }
  .ps-sm-6 {
    padding-left: 48px !important;
  }
  .ps-sm-7 {
    padding-left: 96px !important;
  }
  .text-sm-start {
    text-align: left !important;
  }
  .text-sm-end {
    text-align: right !important;
  }
  .text-sm-center {
    text-align: center !important;
  }
}
@media (min-width: 768px) {
  .float-md-start {
    float: left !important;
  }
  .float-md-end {
    float: right !important;
  }
  .float-md-none {
    float: none !important;
  }
  .d-md-inline {
    display: inline !important;
  }
  .d-md-inline-block {
    display: inline-block !important;
  }
  .d-md-block {
    display: block !important;
  }
  .d-md-grid {
    display: grid !important;
  }
  .d-md-table {
    display: table !important;
  }
  .d-md-table-row {
    display: table-row !important;
  }
  .d-md-table-cell {
    display: table-cell !important;
  }
  .d-md-flex {
    display: flex !important;
  }
  .d-md-inline-flex {
    display: inline-flex !important;
  }
  .d-md-none {
    display: none !important;
  }
  .flex-md-fill {
    flex: 1 1 auto !important;
  }
  .flex-md-row {
    flex-direction: row !important;
  }
  .flex-md-column {
    flex-direction: column !important;
  }
  .flex-md-row-reverse {
    flex-direction: row-reverse !important;
  }
  .flex-md-column-reverse {
    flex-direction: column-reverse !important;
  }
  .flex-md-grow-0 {
    flex-grow: 0 !important;
  }
  .flex-md-grow-1 {
    flex-grow: 1 !important;
  }
  .flex-md-shrink-0 {
    flex-shrink: 0 !important;
  }
  .flex-md-shrink-1 {
    flex-shrink: 1 !important;
  }
  .flex-md-wrap {
    flex-wrap: wrap !important;
  }
  .flex-md-nowrap {
    flex-wrap: nowrap !important;
  }
  .flex-md-wrap-reverse {
    flex-wrap: wrap-reverse !important;
  }
  .gap-md-0 {
    gap: 0 !important;
  }
  .gap-md-1 {
    gap: 4px !important;
  }
  .gap-md-2 {
    gap: 8px !important;
  }
  .gap-md-3 {
    gap: 12px !important;
  }
  .gap-md-4 {
    gap: 24px !important;
  }
  .gap-md-5 {
    gap: 36px !important;
  }
  .gap-md-6 {
    gap: 48px !important;
  }
  .gap-md-7 {
    gap: 96px !important;
  }
  .justify-content-md-start {
    justify-content: flex-start !important;
  }
  .justify-content-md-end {
    justify-content: flex-end !important;
  }
  .justify-content-md-center {
    justify-content: center !important;
  }
  .justify-content-md-between {
    justify-content: space-between !important;
  }
  .justify-content-md-around {
    justify-content: space-around !important;
  }
  .justify-content-md-evenly {
    justify-content: space-evenly !important;
  }
  .align-items-md-start {
    align-items: flex-start !important;
  }
  .align-items-md-end {
    align-items: flex-end !important;
  }
  .align-items-md-center {
    align-items: center !important;
  }
  .align-items-md-baseline {
    align-items: baseline !important;
  }
  .align-items-md-stretch {
    align-items: stretch !important;
  }
  .align-content-md-start {
    align-content: flex-start !important;
  }
  .align-content-md-end {
    align-content: flex-end !important;
  }
  .align-content-md-center {
    align-content: center !important;
  }
  .align-content-md-between {
    align-content: space-between !important;
  }
  .align-content-md-around {
    align-content: space-around !important;
  }
  .align-content-md-stretch {
    align-content: stretch !important;
  }
  .align-self-md-auto {
    align-self: auto !important;
  }
  .align-self-md-start {
    align-self: flex-start !important;
  }
  .align-self-md-end {
    align-self: flex-end !important;
  }
  .align-self-md-center {
    align-self: center !important;
  }
  .align-self-md-baseline {
    align-self: baseline !important;
  }
  .align-self-md-stretch {
    align-self: stretch !important;
  }
  .order-md-first {
    order: -1 !important;
  }
  .order-md-0 {
    order: 0 !important;
  }
  .order-md-1 {
    order: 1 !important;
  }
  .order-md-2 {
    order: 2 !important;
  }
  .order-md-3 {
    order: 3 !important;
  }
  .order-md-4 {
    order: 4 !important;
  }
  .order-md-5 {
    order: 5 !important;
  }
  .order-md-last {
    order: 6 !important;
  }
  .m-md-0 {
    margin: 0 !important;
  }
  .m-md-1 {
    margin: 4px !important;
  }
  .m-md-2 {
    margin: 8px !important;
  }
  .m-md-3 {
    margin: 12px !important;
  }
  .m-md-4 {
    margin: 24px !important;
  }
  .m-md-5 {
    margin: 36px !important;
  }
  .m-md-6 {
    margin: 48px !important;
  }
  .m-md-7 {
    margin: 96px !important;
  }
  .m-md-auto {
    margin: auto !important;
  }
  .mx-md-0 {
    margin-right: 0 !important;
    margin-left: 0 !important;
  }
  .mx-md-1 {
    margin-right: 4px !important;
    margin-left: 4px !important;
  }
  .mx-md-2 {
    margin-right: 8px !important;
    margin-left: 8px !important;
  }
  .mx-md-3 {
    margin-right: 12px !important;
    margin-left: 12px !important;
  }
  .mx-md-4 {
    margin-right: 24px !important;
    margin-left: 24px !important;
  }
  .mx-md-5 {
    margin-right: 36px !important;
    margin-left: 36px !important;
  }
  .mx-md-6 {
    margin-right: 48px !important;
    margin-left: 48px !important;
  }
  .mx-md-7 {
    margin-right: 96px !important;
    margin-left: 96px !important;
  }
  .mx-md-auto {
    margin-right: auto !important;
    margin-left: auto !important;
  }
  .my-md-0 {
    margin-top: 0 !important;
    margin-bottom: 0 !important;
  }
  .my-md-1 {
    margin-top: 4px !important;
    margin-bottom: 4px !important;
  }
  .my-md-2 {
    margin-top: 8px !important;
    margin-bottom: 8px !important;
  }
  .my-md-3 {
    margin-top: 12px !important;
    margin-bottom: 12px !important;
  }
  .my-md-4 {
    margin-top: 24px !important;
    margin-bottom: 24px !important;
  }
  .my-md-5 {
    margin-top: 36px !important;
    margin-bottom: 36px !important;
  }
  .my-md-6 {
    margin-top: 48px !important;
    margin-bottom: 48px !important;
  }
  .my-md-7 {
    margin-top: 96px !important;
    margin-bottom: 96px !important;
  }
  .my-md-auto {
    margin-top: auto !important;
    margin-bottom: auto !important;
  }
  .mt-md-0 {
    margin-top: 0 !important;
  }
  .mt-md-1 {
    margin-top: 4px !important;
  }
  .mt-md-2 {
    margin-top: 8px !important;
  }
  .mt-md-3 {
    margin-top: 12px !important;
  }
  .mt-md-4 {
    margin-top: 24px !important;
  }
  .mt-md-5 {
    margin-top: 36px !important;
  }
  .mt-md-6 {
    margin-top: 48px !important;
  }
  .mt-md-7 {
    margin-top: 96px !important;
  }
  .mt-md-auto {
    margin-top: auto !important;
  }
  .me-md-0 {
    margin-right: 0 !important;
  }
  .me-md-1 {
    margin-right: 4px !important;
  }
  .me-md-2 {
    margin-right: 8px !important;
  }
  .me-md-3 {
    margin-right: 12px !important;
  }
  .me-md-4 {
    margin-right: 24px !important;
  }
  .me-md-5 {
    margin-right: 36px !important;
  }
  .me-md-6 {
    margin-right: 48px !important;
  }
  .me-md-7 {
    margin-right: 96px !important;
  }
  .me-md-auto {
    margin-right: auto !important;
  }
  .mb-md-0 {
    margin-bottom: 0 !important;
  }
  .mb-md-1 {
    margin-bottom: 4px !important;
  }
  .mb-md-2 {
    margin-bottom: 8px !important;
  }
  .mb-md-3 {
    margin-bottom: 12px !important;
  }
  .mb-md-4 {
    margin-bottom: 24px !important;
  }
  .mb-md-5 {
    margin-bottom: 36px !important;
  }
  .mb-md-6 {
    margin-bottom: 48px !important;
  }
  .mb-md-7 {
    margin-bottom: 96px !important;
  }
  .mb-md-auto {
    margin-bottom: auto !important;
  }
  .ms-md-0 {
    margin-left: 0 !important;
  }
  .ms-md-1 {
    margin-left: 4px !important;
  }
  .ms-md-2 {
    margin-left: 8px !important;
  }
  .ms-md-3 {
    margin-left: 12px !important;
  }
  .ms-md-4 {
    margin-left: 24px !important;
  }
  .ms-md-5 {
    margin-left: 36px !important;
  }
  .ms-md-6 {
    margin-left: 48px !important;
  }
  .ms-md-7 {
    margin-left: 96px !important;
  }
  .ms-md-auto {
    margin-left: auto !important;
  }
  .p-md-0 {
    padding: 0 !important;
  }
  .p-md-1 {
    padding: 4px !important;
  }
  .p-md-2 {
    padding: 8px !important;
  }
  .p-md-3 {
    padding: 12px !important;
  }
  .p-md-4 {
    padding: 24px !important;
  }
  .p-md-5 {
    padding: 36px !important;
  }
  .p-md-6 {
    padding: 48px !important;
  }
  .p-md-7 {
    padding: 96px !important;
  }
  .px-md-0 {
    padding-right: 0 !important;
    padding-left: 0 !important;
  }
  .px-md-1 {
    padding-right: 4px !important;
    padding-left: 4px !important;
  }
  .px-md-2 {
    padding-right: 8px !important;
    padding-left: 8px !important;
  }
  .px-md-3 {
    padding-right: 12px !important;
    padding-left: 12px !important;
  }
  .px-md-4 {
    padding-right: 24px !important;
    padding-left: 24px !important;
  }
  .px-md-5 {
    padding-right: 36px !important;
    padding-left: 36px !important;
  }
  .px-md-6 {
    padding-right: 48px !important;
    padding-left: 48px !important;
  }
  .px-md-7 {
    padding-right: 96px !important;
    padding-left: 96px !important;
  }
  .py-md-0 {
    padding-top: 0 !important;
    padding-bottom: 0 !important;
  }
  .py-md-1 {
    padding-top: 4px !important;
    padding-bottom: 4px !important;
  }
  .py-md-2 {
    padding-top: 8px !important;
    padding-bottom: 8px !important;
  }
  .py-md-3 {
    padding-top: 12px !important;
    padding-bottom: 12px !important;
  }
  .py-md-4 {
    padding-top: 24px !important;
    padding-bottom: 24px !important;
  }
  .py-md-5 {
    padding-top: 36px !important;
    padding-bottom: 36px !important;
  }
  .py-md-6 {
    padding-top: 48px !important;
    padding-bottom: 48px !important;
  }
  .py-md-7 {
    padding-top: 96px !important;
    padding-bottom: 96px !important;
  }
  .pt-md-0 {
    padding-top: 0 !important;
  }
  .pt-md-1 {
    padding-top: 4px !important;
  }
  .pt-md-2 {
    padding-top: 8px !important;
  }
  .pt-md-3 {
    padding-top: 12px !important;
  }
  .pt-md-4 {
    padding-top: 24px !important;
  }
  .pt-md-5 {
    padding-top: 36px !important;
  }
  .pt-md-6 {
    padding-top: 48px !important;
  }
  .pt-md-7 {
    padding-top: 96px !important;
  }
  .pe-md-0 {
    padding-right: 0 !important;
  }
  .pe-md-1 {
    padding-right: 4px !important;
  }
  .pe-md-2 {
    padding-right: 8px !important;
  }
  .pe-md-3 {
    padding-right: 12px !important;
  }
  .pe-md-4 {
    padding-right: 24px !important;
  }
  .pe-md-5 {
    padding-right: 36px !important;
  }
  .pe-md-6 {
    padding-right: 48px !important;
  }
  .pe-md-7 {
    padding-right: 96px !important;
  }
  .pb-md-0 {
    padding-bottom: 0 !important;
  }
  .pb-md-1 {
    padding-bottom: 4px !important;
  }
  .pb-md-2 {
    padding-bottom: 8px !important;
  }
  .pb-md-3 {
    padding-bottom: 12px !important;
  }
  .pb-md-4 {
    padding-bottom: 24px !important;
  }
  .pb-md-5 {
    padding-bottom: 36px !important;
  }
  .pb-md-6 {
    padding-bottom: 48px !important;
  }
  .pb-md-7 {
    padding-bottom: 96px !important;
  }
  .ps-md-0 {
    padding-left: 0 !important;
  }
  .ps-md-1 {
    padding-left: 4px !important;
  }
  .ps-md-2 {
    padding-left: 8px !important;
  }
  .ps-md-3 {
    padding-left: 12px !important;
  }
  .ps-md-4 {
    padding-left: 24px !important;
  }
  .ps-md-5 {
    padding-left: 36px !important;
  }
  .ps-md-6 {
    padding-left: 48px !important;
  }
  .ps-md-7 {
    padding-left: 96px !important;
  }
  .text-md-start {
    text-align: left !important;
  }
  .text-md-end {
    text-align: right !important;
  }
  .text-md-center {
    text-align: center !important;
  }
}
@media (min-width: 992px) {
  .float-lg-start {
    float: left !important;
  }
  .float-lg-end {
    float: right !important;
  }
  .float-lg-none {
    float: none !important;
  }
  .d-lg-inline {
    display: inline !important;
  }
  .d-lg-inline-block {
    display: inline-block !important;
  }
  .d-lg-block {
    display: block !important;
  }
  .d-lg-grid {
    display: grid !important;
  }
  .d-lg-table {
    display: table !important;
  }
  .d-lg-table-row {
    display: table-row !important;
  }
  .d-lg-table-cell {
    display: table-cell !important;
  }
  .d-lg-flex {
    display: flex !important;
  }
  .d-lg-inline-flex {
    display: inline-flex !important;
  }
  .d-lg-none {
    display: none !important;
  }
  .flex-lg-fill {
    flex: 1 1 auto !important;
  }
  .flex-lg-row {
    flex-direction: row !important;
  }
  .flex-lg-column {
    flex-direction: column !important;
  }
  .flex-lg-row-reverse {
    flex-direction: row-reverse !important;
  }
  .flex-lg-column-reverse {
    flex-direction: column-reverse !important;
  }
  .flex-lg-grow-0 {
    flex-grow: 0 !important;
  }
  .flex-lg-grow-1 {
    flex-grow: 1 !important;
  }
  .flex-lg-shrink-0 {
    flex-shrink: 0 !important;
  }
  .flex-lg-shrink-1 {
    flex-shrink: 1 !important;
  }
  .flex-lg-wrap {
    flex-wrap: wrap !important;
  }
  .flex-lg-nowrap {
    flex-wrap: nowrap !important;
  }
  .flex-lg-wrap-reverse {
    flex-wrap: wrap-reverse !important;
  }
  .gap-lg-0 {
    gap: 0 !important;
  }
  .gap-lg-1 {
    gap: 4px !important;
  }
  .gap-lg-2 {
    gap: 8px !important;
  }
  .gap-lg-3 {
    gap: 12px !important;
  }
  .gap-lg-4 {
    gap: 24px !important;
  }
  .gap-lg-5 {
    gap: 36px !important;
  }
  .gap-lg-6 {
    gap: 48px !important;
  }
  .gap-lg-7 {
    gap: 96px !important;
  }
  .justify-content-lg-start {
    justify-content: flex-start !important;
  }
  .justify-content-lg-end {
    justify-content: flex-end !important;
  }
  .justify-content-lg-center {
    justify-content: center !important;
  }
  .justify-content-lg-between {
    justify-content: space-between !important;
  }
  .justify-content-lg-around {
    justify-content: space-around !important;
  }
  .justify-content-lg-evenly {
    justify-content: space-evenly !important;
  }
  .align-items-lg-start {
    align-items: flex-start !important;
  }
  .align-items-lg-end {
    align-items: flex-end !important;
  }
  .align-items-lg-center {
    align-items: center !important;
  }
  .align-items-lg-baseline {
    align-items: baseline !important;
  }
  .align-items-lg-stretch {
    align-items: stretch !important;
  }
  .align-content-lg-start {
    align-content: flex-start !important;
  }
  .align-content-lg-end {
    align-content: flex-end !important;
  }
  .align-content-lg-center {
    align-content: center !important;
  }
  .align-content-lg-between {
    align-content: space-between !important;
  }
  .align-content-lg-around {
    align-content: space-around !important;
  }
  .align-content-lg-stretch {
    align-content: stretch !important;
  }
  .align-self-lg-auto {
    align-self: auto !important;
  }
  .align-self-lg-start {
    align-self: flex-start !important;
  }
  .align-self-lg-end {
    align-self: flex-end !important;
  }
  .align-self-lg-center {
    align-self: center !important;
  }
  .align-self-lg-baseline {
    align-self: baseline !important;
  }
  .align-self-lg-stretch {
    align-self: stretch !important;
  }
  .order-lg-first {
    order: -1 !important;
  }
  .order-lg-0 {
    order: 0 !important;
  }
  .order-lg-1 {
    order: 1 !important;
  }
  .order-lg-2 {
    order: 2 !important;
  }
  .order-lg-3 {
    order: 3 !important;
  }
  .order-lg-4 {
    order: 4 !important;
  }
  .order-lg-5 {
    order: 5 !important;
  }
  .order-lg-last {
    order: 6 !important;
  }
  .m-lg-0 {
    margin: 0 !important;
  }
  .m-lg-1 {
    margin: 4px !important;
  }
  .m-lg-2 {
    margin: 8px !important;
  }
  .m-lg-3 {
    margin: 12px !important;
  }
  .m-lg-4 {
    margin: 24px !important;
  }
  .m-lg-5 {
    margin: 36px !important;
  }
  .m-lg-6 {
    margin: 48px !important;
  }
  .m-lg-7 {
    margin: 96px !important;
  }
  .m-lg-auto {
    margin: auto !important;
  }
  .mx-lg-0 {
    margin-right: 0 !important;
    margin-left: 0 !important;
  }
  .mx-lg-1 {
    margin-right: 4px !important;
    margin-left: 4px !important;
  }
  .mx-lg-2 {
    margin-right: 8px !important;
    margin-left: 8px !important;
  }
  .mx-lg-3 {
    margin-right: 12px !important;
    margin-left: 12px !important;
  }
  .mx-lg-4 {
    margin-right: 24px !important;
    margin-left: 24px !important;
  }
  .mx-lg-5 {
    margin-right: 36px !important;
    margin-left: 36px !important;
  }
  .mx-lg-6 {
    margin-right: 48px !important;
    margin-left: 48px !important;
  }
  .mx-lg-7 {
    margin-right: 96px !important;
    margin-left: 96px !important;
  }
  .mx-lg-auto {
    margin-right: auto !important;
    margin-left: auto !important;
  }
  .my-lg-0 {
    margin-top: 0 !important;
    margin-bottom: 0 !important;
  }
  .my-lg-1 {
    margin-top: 4px !important;
    margin-bottom: 4px !important;
  }
  .my-lg-2 {
    margin-top: 8px !important;
    margin-bottom: 8px !important;
  }
  .my-lg-3 {
    margin-top: 12px !important;
    margin-bottom: 12px !important;
  }
  .my-lg-4 {
    margin-top: 24px !important;
    margin-bottom: 24px !important;
  }
  .my-lg-5 {
    margin-top: 36px !important;
    margin-bottom: 36px !important;
  }
  .my-lg-6 {
    margin-top: 48px !important;
    margin-bottom: 48px !important;
  }
  .my-lg-7 {
    margin-top: 96px !important;
    margin-bottom: 96px !important;
  }
  .my-lg-auto {
    margin-top: auto !important;
    margin-bottom: auto !important;
  }
  .mt-lg-0 {
    margin-top: 0 !important;
  }
  .mt-lg-1 {
    margin-top: 4px !important;
  }
  .mt-lg-2 {
    margin-top: 8px !important;
  }
  .mt-lg-3 {
    margin-top: 12px !important;
  }
  .mt-lg-4 {
    margin-top: 24px !important;
  }
  .mt-lg-5 {
    margin-top: 36px !important;
  }
  .mt-lg-6 {
    margin-top: 48px !important;
  }
  .mt-lg-7 {
    margin-top: 96px !important;
  }
  .mt-lg-auto {
    margin-top: auto !important;
  }
  .me-lg-0 {
    margin-right: 0 !important;
  }
  .me-lg-1 {
    margin-right: 4px !important;
  }
  .me-lg-2 {
    margin-right: 8px !important;
  }
  .me-lg-3 {
    margin-right: 12px !important;
  }
  .me-lg-4 {
    margin-right: 24px !important;
  }
  .me-lg-5 {
    margin-right: 36px !important;
  }
  .me-lg-6 {
    margin-right: 48px !important;
  }
  .me-lg-7 {
    margin-right: 96px !important;
  }
  .me-lg-auto {
    margin-right: auto !important;
  }
  .mb-lg-0 {
    margin-bottom: 0 !important;
  }
  .mb-lg-1 {
    margin-bottom: 4px !important;
  }
  .mb-lg-2 {
    margin-bottom: 8px !important;
  }
  .mb-lg-3 {
    margin-bottom: 12px !important;
  }
  .mb-lg-4 {
    margin-bottom: 24px !important;
  }
  .mb-lg-5 {
    margin-bottom: 36px !important;
  }
  .mb-lg-6 {
    margin-bottom: 48px !important;
  }
  .mb-lg-7 {
    margin-bottom: 96px !important;
  }
  .mb-lg-auto {
    margin-bottom: auto !important;
  }
  .ms-lg-0 {
    margin-left: 0 !important;
  }
  .ms-lg-1 {
    margin-left: 4px !important;
  }
  .ms-lg-2 {
    margin-left: 8px !important;
  }
  .ms-lg-3 {
    margin-left: 12px !important;
  }
  .ms-lg-4 {
    margin-left: 24px !important;
  }
  .ms-lg-5 {
    margin-left: 36px !important;
  }
  .ms-lg-6 {
    margin-left: 48px !important;
  }
  .ms-lg-7 {
    margin-left: 96px !important;
  }
  .ms-lg-auto {
    margin-left: auto !important;
  }
  .p-lg-0 {
    padding: 0 !important;
  }
  .p-lg-1 {
    padding: 4px !important;
  }
  .p-lg-2 {
    padding: 8px !important;
  }
  .p-lg-3 {
    padding: 12px !important;
  }
  .p-lg-4 {
    padding: 24px !important;
  }
  .p-lg-5 {
    padding: 36px !important;
  }
  .p-lg-6 {
    padding: 48px !important;
  }
  .p-lg-7 {
    padding: 96px !important;
  }
  .px-lg-0 {
    padding-right: 0 !important;
    padding-left: 0 !important;
  }
  .px-lg-1 {
    padding-right: 4px !important;
    padding-left: 4px !important;
  }
  .px-lg-2 {
    padding-right: 8px !important;
    padding-left: 8px !important;
  }
  .px-lg-3 {
    padding-right: 12px !important;
    padding-left: 12px !important;
  }
  .px-lg-4 {
    padding-right: 24px !important;
    padding-left: 24px !important;
  }
  .px-lg-5 {
    padding-right: 36px !important;
    padding-left: 36px !important;
  }
  .px-lg-6 {
    padding-right: 48px !important;
    padding-left: 48px !important;
  }
  .px-lg-7 {
    padding-right: 96px !important;
    padding-left: 96px !important;
  }
  .py-lg-0 {
    padding-top: 0 !important;
    padding-bottom: 0 !important;
  }
  .py-lg-1 {
    padding-top: 4px !important;
    padding-bottom: 4px !important;
  }
  .py-lg-2 {
    padding-top: 8px !important;
    padding-bottom: 8px !important;
  }
  .py-lg-3 {
    padding-top: 12px !important;
    padding-bottom: 12px !important;
  }
  .py-lg-4 {
    padding-top: 24px !important;
    padding-bottom: 24px !important;
  }
  .py-lg-5 {
    padding-top: 36px !important;
    padding-bottom: 36px !important;
  }
  .py-lg-6 {
    padding-top: 48px !important;
    padding-bottom: 48px !important;
  }
  .py-lg-7 {
    padding-top: 96px !important;
    padding-bottom: 96px !important;
  }
  .pt-lg-0 {
    padding-top: 0 !important;
  }
  .pt-lg-1 {
    padding-top: 4px !important;
  }
  .pt-lg-2 {
    padding-top: 8px !important;
  }
  .pt-lg-3 {
    padding-top: 12px !important;
  }
  .pt-lg-4 {
    padding-top: 24px !important;
  }
  .pt-lg-5 {
    padding-top: 36px !important;
  }
  .pt-lg-6 {
    padding-top: 48px !important;
  }
  .pt-lg-7 {
    padding-top: 96px !important;
  }
  .pe-lg-0 {
    padding-right: 0 !important;
  }
  .pe-lg-1 {
    padding-right: 4px !important;
  }
  .pe-lg-2 {
    padding-right: 8px !important;
  }
  .pe-lg-3 {
    padding-right: 12px !important;
  }
  .pe-lg-4 {
    padding-right: 24px !important;
  }
  .pe-lg-5 {
    padding-right: 36px !important;
  }
  .pe-lg-6 {
    padding-right: 48px !important;
  }
  .pe-lg-7 {
    padding-right: 96px !important;
  }
  .pb-lg-0 {
    padding-bottom: 0 !important;
  }
  .pb-lg-1 {
    padding-bottom: 4px !important;
  }
  .pb-lg-2 {
    padding-bottom: 8px !important;
  }
  .pb-lg-3 {
    padding-bottom: 12px !important;
  }
  .pb-lg-4 {
    padding-bottom: 24px !important;
  }
  .pb-lg-5 {
    padding-bottom: 36px !important;
  }
  .pb-lg-6 {
    padding-bottom: 48px !important;
  }
  .pb-lg-7 {
    padding-bottom: 96px !important;
  }
  .ps-lg-0 {
    padding-left: 0 !important;
  }
  .ps-lg-1 {
    padding-left: 4px !important;
  }
  .ps-lg-2 {
    padding-left: 8px !important;
  }
  .ps-lg-3 {
    padding-left: 12px !important;
  }
  .ps-lg-4 {
    padding-left: 24px !important;
  }
  .ps-lg-5 {
    padding-left: 36px !important;
  }
  .ps-lg-6 {
    padding-left: 48px !important;
  }
  .ps-lg-7 {
    padding-left: 96px !important;
  }
  .text-lg-start {
    text-align: left !important;
  }
  .text-lg-end {
    text-align: right !important;
  }
  .text-lg-center {
    text-align: center !important;
  }
}
@media (min-width: 1200px) {
  .float-xl-start {
    float: left !important;
  }
  .float-xl-end {
    float: right !important;
  }
  .float-xl-none {
    float: none !important;
  }
  .d-xl-inline {
    display: inline !important;
  }
  .d-xl-inline-block {
    display: inline-block !important;
  }
  .d-xl-block {
    display: block !important;
  }
  .d-xl-grid {
    display: grid !important;
  }
  .d-xl-table {
    display: table !important;
  }
  .d-xl-table-row {
    display: table-row !important;
  }
  .d-xl-table-cell {
    display: table-cell !important;
  }
  .d-xl-flex {
    display: flex !important;
  }
  .d-xl-inline-flex {
    display: inline-flex !important;
  }
  .d-xl-none {
    display: none !important;
  }
  .flex-xl-fill {
    flex: 1 1 auto !important;
  }
  .flex-xl-row {
    flex-direction: row !important;
  }
  .flex-xl-column {
    flex-direction: column !important;
  }
  .flex-xl-row-reverse {
    flex-direction: row-reverse !important;
  }
  .flex-xl-column-reverse {
    flex-direction: column-reverse !important;
  }
  .flex-xl-grow-0 {
    flex-grow: 0 !important;
  }
  .flex-xl-grow-1 {
    flex-grow: 1 !important;
  }
  .flex-xl-shrink-0 {
    flex-shrink: 0 !important;
  }
  .flex-xl-shrink-1 {
    flex-shrink: 1 !important;
  }
  .flex-xl-wrap {
    flex-wrap: wrap !important;
  }
  .flex-xl-nowrap {
    flex-wrap: nowrap !important;
  }
  .flex-xl-wrap-reverse {
    flex-wrap: wrap-reverse !important;
  }
  .gap-xl-0 {
    gap: 0 !important;
  }
  .gap-xl-1 {
    gap: 4px !important;
  }
  .gap-xl-2 {
    gap: 8px !important;
  }
  .gap-xl-3 {
    gap: 12px !important;
  }
  .gap-xl-4 {
    gap: 24px !important;
  }
  .gap-xl-5 {
    gap: 36px !important;
  }
  .gap-xl-6 {
    gap: 48px !important;
  }
  .gap-xl-7 {
    gap: 96px !important;
  }
  .justify-content-xl-start {
    justify-content: flex-start !important;
  }
  .justify-content-xl-end {
    justify-content: flex-end !important;
  }
  .justify-content-xl-center {
    justify-content: center !important;
  }
  .justify-content-xl-between {
    justify-content: space-between !important;
  }
  .justify-content-xl-around {
    justify-content: space-around !important;
  }
  .justify-content-xl-evenly {
    justify-content: space-evenly !important;
  }
  .align-items-xl-start {
    align-items: flex-start !important;
  }
  .align-items-xl-end {
    align-items: flex-end !important;
  }
  .align-items-xl-center {
    align-items: center !important;
  }
  .align-items-xl-baseline {
    align-items: baseline !important;
  }
  .align-items-xl-stretch {
    align-items: stretch !important;
  }
  .align-content-xl-start {
    align-content: flex-start !important;
  }
  .align-content-xl-end {
    align-content: flex-end !important;
  }
  .align-content-xl-center {
    align-content: center !important;
  }
  .align-content-xl-between {
    align-content: space-between !important;
  }
  .align-content-xl-around {
    align-content: space-around !important;
  }
  .align-content-xl-stretch {
    align-content: stretch !important;
  }
  .align-self-xl-auto {
    align-self: auto !important;
  }
  .align-self-xl-start {
    align-self: flex-start !important;
  }
  .align-self-xl-end {
    align-self: flex-end !important;
  }
  .align-self-xl-center {
    align-self: center !important;
  }
  .align-self-xl-baseline {
    align-self: baseline !important;
  }
  .align-self-xl-stretch {
    align-self: stretch !important;
  }
  .order-xl-first {
    order: -1 !important;
  }
  .order-xl-0 {
    order: 0 !important;
  }
  .order-xl-1 {
    order: 1 !important;
  }
  .order-xl-2 {
    order: 2 !important;
  }
  .order-xl-3 {
    order: 3 !important;
  }
  .order-xl-4 {
    order: 4 !important;
  }
  .order-xl-5 {
    order: 5 !important;
  }
  .order-xl-last {
    order: 6 !important;
  }
  .m-xl-0 {
    margin: 0 !important;
  }
  .m-xl-1 {
    margin: 4px !important;
  }
  .m-xl-2 {
    margin: 8px !important;
  }
  .m-xl-3 {
    margin: 12px !important;
  }
  .m-xl-4 {
    margin: 24px !important;
  }
  .m-xl-5 {
    margin: 36px !important;
  }
  .m-xl-6 {
    margin: 48px !important;
  }
  .m-xl-7 {
    margin: 96px !important;
  }
  .m-xl-auto {
    margin: auto !important;
  }
  .mx-xl-0 {
    margin-right: 0 !important;
    margin-left: 0 !important;
  }
  .mx-xl-1 {
    margin-right: 4px !important;
    margin-left: 4px !important;
  }
  .mx-xl-2 {
    margin-right: 8px !important;
    margin-left: 8px !important;
  }
  .mx-xl-3 {
    margin-right: 12px !important;
    margin-left: 12px !important;
  }
  .mx-xl-4 {
    margin-right: 24px !important;
    margin-left: 24px !important;
  }
  .mx-xl-5 {
    margin-right: 36px !important;
    margin-left: 36px !important;
  }
  .mx-xl-6 {
    margin-right: 48px !important;
    margin-left: 48px !important;
  }
  .mx-xl-7 {
    margin-right: 96px !important;
    margin-left: 96px !important;
  }
  .mx-xl-auto {
    margin-right: auto !important;
    margin-left: auto !important;
  }
  .my-xl-0 {
    margin-top: 0 !important;
    margin-bottom: 0 !important;
  }
  .my-xl-1 {
    margin-top: 4px !important;
    margin-bottom: 4px !important;
  }
  .my-xl-2 {
    margin-top: 8px !important;
    margin-bottom: 8px !important;
  }
  .my-xl-3 {
    margin-top: 12px !important;
    margin-bottom: 12px !important;
  }
  .my-xl-4 {
    margin-top: 24px !important;
    margin-bottom: 24px !important;
  }
  .my-xl-5 {
    margin-top: 36px !important;
    margin-bottom: 36px !important;
  }
  .my-xl-6 {
    margin-top: 48px !important;
    margin-bottom: 48px !important;
  }
  .my-xl-7 {
    margin-top: 96px !important;
    margin-bottom: 96px !important;
  }
  .my-xl-auto {
    margin-top: auto !important;
    margin-bottom: auto !important;
  }
  .mt-xl-0 {
    margin-top: 0 !important;
  }
  .mt-xl-1 {
    margin-top: 4px !important;
  }
  .mt-xl-2 {
    margin-top: 8px !important;
  }
  .mt-xl-3 {
    margin-top: 12px !important;
  }
  .mt-xl-4 {
    margin-top: 24px !important;
  }
  .mt-xl-5 {
    margin-top: 36px !important;
  }
  .mt-xl-6 {
    margin-top: 48px !important;
  }
  .mt-xl-7 {
    margin-top: 96px !important;
  }
  .mt-xl-auto {
    margin-top: auto !important;
  }
  .me-xl-0 {
    margin-right: 0 !important;
  }
  .me-xl-1 {
    margin-right: 4px !important;
  }
  .me-xl-2 {
    margin-right: 8px !important;
  }
  .me-xl-3 {
    margin-right: 12px !important;
  }
  .me-xl-4 {
    margin-right: 24px !important;
  }
  .me-xl-5 {
    margin-right: 36px !important;
  }
  .me-xl-6 {
    margin-right: 48px !important;
  }
  .me-xl-7 {
    margin-right: 96px !important;
  }
  .me-xl-auto {
    margin-right: auto !important;
  }
  .mb-xl-0 {
    margin-bottom: 0 !important;
  }
  .mb-xl-1 {
    margin-bottom: 4px !important;
  }
  .mb-xl-2 {
    margin-bottom: 8px !important;
  }
  .mb-xl-3 {
    margin-bottom: 12px !important;
  }
  .mb-xl-4 {
    margin-bottom: 24px !important;
  }
  .mb-xl-5 {
    margin-bottom: 36px !important;
  }
  .mb-xl-6 {
    margin-bottom: 48px !important;
  }
  .mb-xl-7 {
    margin-bottom: 96px !important;
  }
  .mb-xl-auto {
    margin-bottom: auto !important;
  }
  .ms-xl-0 {
    margin-left: 0 !important;
  }
  .ms-xl-1 {
    margin-left: 4px !important;
  }
  .ms-xl-2 {
    margin-left: 8px !important;
  }
  .ms-xl-3 {
    margin-left: 12px !important;
  }
  .ms-xl-4 {
    margin-left: 24px !important;
  }
  .ms-xl-5 {
    margin-left: 36px !important;
  }
  .ms-xl-6 {
    margin-left: 48px !important;
  }
  .ms-xl-7 {
    margin-left: 96px !important;
  }
  .ms-xl-auto {
    margin-left: auto !important;
  }
  .p-xl-0 {
    padding: 0 !important;
  }
  .p-xl-1 {
    padding: 4px !important;
  }
  .p-xl-2 {
    padding: 8px !important;
  }
  .p-xl-3 {
    padding: 12px !important;
  }
  .p-xl-4 {
    padding: 24px !important;
  }
  .p-xl-5 {
    padding: 36px !important;
  }
  .p-xl-6 {
    padding: 48px !important;
  }
  .p-xl-7 {
    padding: 96px !important;
  }
  .px-xl-0 {
    padding-right: 0 !important;
    padding-left: 0 !important;
  }
  .px-xl-1 {
    padding-right: 4px !important;
    padding-left: 4px !important;
  }
  .px-xl-2 {
    padding-right: 8px !important;
    padding-left: 8px !important;
  }
  .px-xl-3 {
    padding-right: 12px !important;
    padding-left: 12px !important;
  }
  .px-xl-4 {
    padding-right: 24px !important;
    padding-left: 24px !important;
  }
  .px-xl-5 {
    padding-right: 36px !important;
    padding-left: 36px !important;
  }
  .px-xl-6 {
    padding-right: 48px !important;
    padding-left: 48px !important;
  }
  .px-xl-7 {
    padding-right: 96px !important;
    padding-left: 96px !important;
  }
  .py-xl-0 {
    padding-top: 0 !important;
    padding-bottom: 0 !important;
  }
  .py-xl-1 {
    padding-top: 4px !important;
    padding-bottom: 4px !important;
  }
  .py-xl-2 {
    padding-top: 8px !important;
    padding-bottom: 8px !important;
  }
  .py-xl-3 {
    padding-top: 12px !important;
    padding-bottom: 12px !important;
  }
  .py-xl-4 {
    padding-top: 24px !important;
    padding-bottom: 24px !important;
  }
  .py-xl-5 {
    padding-top: 36px !important;
    padding-bottom: 36px !important;
  }
  .py-xl-6 {
    padding-top: 48px !important;
    padding-bottom: 48px !important;
  }
  .py-xl-7 {
    padding-top: 96px !important;
    padding-bottom: 96px !important;
  }
  .pt-xl-0 {
    padding-top: 0 !important;
  }
  .pt-xl-1 {
    padding-top: 4px !important;
  }
  .pt-xl-2 {
    padding-top: 8px !important;
  }
  .pt-xl-3 {
    padding-top: 12px !important;
  }
  .pt-xl-4 {
    padding-top: 24px !important;
  }
  .pt-xl-5 {
    padding-top: 36px !important;
  }
  .pt-xl-6 {
    padding-top: 48px !important;
  }
  .pt-xl-7 {
    padding-top: 96px !important;
  }
  .pe-xl-0 {
    padding-right: 0 !important;
  }
  .pe-xl-1 {
    padding-right: 4px !important;
  }
  .pe-xl-2 {
    padding-right: 8px !important;
  }
  .pe-xl-3 {
    padding-right: 12px !important;
  }
  .pe-xl-4 {
    padding-right: 24px !important;
  }
  .pe-xl-5 {
    padding-right: 36px !important;
  }
  .pe-xl-6 {
    padding-right: 48px !important;
  }
  .pe-xl-7 {
    padding-right: 96px !important;
  }
  .pb-xl-0 {
    padding-bottom: 0 !important;
  }
  .pb-xl-1 {
    padding-bottom: 4px !important;
  }
  .pb-xl-2 {
    padding-bottom: 8px !important;
  }
  .pb-xl-3 {
    padding-bottom: 12px !important;
  }
  .pb-xl-4 {
    padding-bottom: 24px !important;
  }
  .pb-xl-5 {
    padding-bottom: 36px !important;
  }
  .pb-xl-6 {
    padding-bottom: 48px !important;
  }
  .pb-xl-7 {
    padding-bottom: 96px !important;
  }
  .ps-xl-0 {
    padding-left: 0 !important;
  }
  .ps-xl-1 {
    padding-left: 4px !important;
  }
  .ps-xl-2 {
    padding-left: 8px !important;
  }
  .ps-xl-3 {
    padding-left: 12px !important;
  }
  .ps-xl-4 {
    padding-left: 24px !important;
  }
  .ps-xl-5 {
    padding-left: 36px !important;
  }
  .ps-xl-6 {
    padding-left: 48px !important;
  }
  .ps-xl-7 {
    padding-left: 96px !important;
  }
  .text-xl-start {
    text-align: left !important;
  }
  .text-xl-end {
    text-align: right !important;
  }
  .text-xl-center {
    text-align: center !important;
  }
}
@media (min-width: 1400px) {
  .float-xxl-start {
    float: left !important;
  }
  .float-xxl-end {
    float: right !important;
  }
  .float-xxl-none {
    float: none !important;
  }
  .d-xxl-inline {
    display: inline !important;
  }
  .d-xxl-inline-block {
    display: inline-block !important;
  }
  .d-xxl-block {
    display: block !important;
  }
  .d-xxl-grid {
    display: grid !important;
  }
  .d-xxl-table {
    display: table !important;
  }
  .d-xxl-table-row {
    display: table-row !important;
  }
  .d-xxl-table-cell {
    display: table-cell !important;
  }
  .d-xxl-flex {
    display: flex !important;
  }
  .d-xxl-inline-flex {
    display: inline-flex !important;
  }
  .d-xxl-none {
    display: none !important;
  }
  .flex-xxl-fill {
    flex: 1 1 auto !important;
  }
  .flex-xxl-row {
    flex-direction: row !important;
  }
  .flex-xxl-column {
    flex-direction: column !important;
  }
  .flex-xxl-row-reverse {
    flex-direction: row-reverse !important;
  }
  .flex-xxl-column-reverse {
    flex-direction: column-reverse !important;
  }
  .flex-xxl-grow-0 {
    flex-grow: 0 !important;
  }
  .flex-xxl-grow-1 {
    flex-grow: 1 !important;
  }
  .flex-xxl-shrink-0 {
    flex-shrink: 0 !important;
  }
  .flex-xxl-shrink-1 {
    flex-shrink: 1 !important;
  }
  .flex-xxl-wrap {
    flex-wrap: wrap !important;
  }
  .flex-xxl-nowrap {
    flex-wrap: nowrap !important;
  }
  .flex-xxl-wrap-reverse {
    flex-wrap: wrap-reverse !important;
  }
  .gap-xxl-0 {
    gap: 0 !important;
  }
  .gap-xxl-1 {
    gap: 4px !important;
  }
  .gap-xxl-2 {
    gap: 8px !important;
  }
  .gap-xxl-3 {
    gap: 12px !important;
  }
  .gap-xxl-4 {
    gap: 24px !important;
  }
  .gap-xxl-5 {
    gap: 36px !important;
  }
  .gap-xxl-6 {
    gap: 48px !important;
  }
  .gap-xxl-7 {
    gap: 96px !important;
  }
  .justify-content-xxl-start {
    justify-content: flex-start !important;
  }
  .justify-content-xxl-end {
    justify-content: flex-end !important;
  }
  .justify-content-xxl-center {
    justify-content: center !important;
  }
  .justify-content-xxl-between {
    justify-content: space-between !important;
  }
  .justify-content-xxl-around {
    justify-content: space-around !important;
  }
  .justify-content-xxl-evenly {
    justify-content: space-evenly !important;
  }
  .align-items-xxl-start {
    align-items: flex-start !important;
  }
  .align-items-xxl-end {
    align-items: flex-end !important;
  }
  .align-items-xxl-center {
    align-items: center !important;
  }
  .align-items-xxl-baseline {
    align-items: baseline !important;
  }
  .align-items-xxl-stretch {
    align-items: stretch !important;
  }
  .align-content-xxl-start {
    align-content: flex-start !important;
  }
  .align-content-xxl-end {
    align-content: flex-end !important;
  }
  .align-content-xxl-center {
    align-content: center !important;
  }
  .align-content-xxl-between {
    align-content: space-between !important;
  }
  .align-content-xxl-around {
    align-content: space-around !important;
  }
  .align-content-xxl-stretch {
    align-content: stretch !important;
  }
  .align-self-xxl-auto {
    align-self: auto !important;
  }
  .align-self-xxl-start {
    align-self: flex-start !important;
  }
  .align-self-xxl-end {
    align-self: flex-end !important;
  }
  .align-self-xxl-center {
    align-self: center !important;
  }
  .align-self-xxl-baseline {
    align-self: baseline !important;
  }
  .align-self-xxl-stretch {
    align-self: stretch !important;
  }
  .order-xxl-first {
    order: -1 !important;
  }
  .order-xxl-0 {
    order: 0 !important;
  }
  .order-xxl-1 {
    order: 1 !important;
  }
  .order-xxl-2 {
    order: 2 !important;
  }
  .order-xxl-3 {
    order: 3 !important;
  }
  .order-xxl-4 {
    order: 4 !important;
  }
  .order-xxl-5 {
    order: 5 !important;
  }
  .order-xxl-last {
    order: 6 !important;
  }
  .m-xxl-0 {
    margin: 0 !important;
  }
  .m-xxl-1 {
    margin: 4px !important;
  }
  .m-xxl-2 {
    margin: 8px !important;
  }
  .m-xxl-3 {
    margin: 12px !important;
  }
  .m-xxl-4 {
    margin: 24px !important;
  }
  .m-xxl-5 {
    margin: 36px !important;
  }
  .m-xxl-6 {
    margin: 48px !important;
  }
  .m-xxl-7 {
    margin: 96px !important;
  }
  .m-xxl-auto {
    margin: auto !important;
  }
  .mx-xxl-0 {
    margin-right: 0 !important;
    margin-left: 0 !important;
  }
  .mx-xxl-1 {
    margin-right: 4px !important;
    margin-left: 4px !important;
  }
  .mx-xxl-2 {
    margin-right: 8px !important;
    margin-left: 8px !important;
  }
  .mx-xxl-3 {
    margin-right: 12px !important;
    margin-left: 12px !important;
  }
  .mx-xxl-4 {
    margin-right: 24px !important;
    margin-left: 24px !important;
  }
  .mx-xxl-5 {
    margin-right: 36px !important;
    margin-left: 36px !important;
  }
  .mx-xxl-6 {
    margin-right: 48px !important;
    margin-left: 48px !important;
  }
  .mx-xxl-7 {
    margin-right: 96px !important;
    margin-left: 96px !important;
  }
  .mx-xxl-auto {
    margin-right: auto !important;
    margin-left: auto !important;
  }
  .my-xxl-0 {
    margin-top: 0 !important;
    margin-bottom: 0 !important;
  }
  .my-xxl-1 {
    margin-top: 4px !important;
    margin-bottom: 4px !important;
  }
  .my-xxl-2 {
    margin-top: 8px !important;
    margin-bottom: 8px !important;
  }
  .my-xxl-3 {
    margin-top: 12px !important;
    margin-bottom: 12px !important;
  }
  .my-xxl-4 {
    margin-top: 24px !important;
    margin-bottom: 24px !important;
  }
  .my-xxl-5 {
    margin-top: 36px !important;
    margin-bottom: 36px !important;
  }
  .my-xxl-6 {
    margin-top: 48px !important;
    margin-bottom: 48px !important;
  }
  .my-xxl-7 {
    margin-top: 96px !important;
    margin-bottom: 96px !important;
  }
  .my-xxl-auto {
    margin-top: auto !important;
    margin-bottom: auto !important;
  }
  .mt-xxl-0 {
    margin-top: 0 !important;
  }
  .mt-xxl-1 {
    margin-top: 4px !important;
  }
  .mt-xxl-2 {
    margin-top: 8px !important;
  }
  .mt-xxl-3 {
    margin-top: 12px !important;
  }
  .mt-xxl-4 {
    margin-top: 24px !important;
  }
  .mt-xxl-5 {
    margin-top: 36px !important;
  }
  .mt-xxl-6 {
    margin-top: 48px !important;
  }
  .mt-xxl-7 {
    margin-top: 96px !important;
  }
  .mt-xxl-auto {
    margin-top: auto !important;
  }
  .me-xxl-0 {
    margin-right: 0 !important;
  }
  .me-xxl-1 {
    margin-right: 4px !important;
  }
  .me-xxl-2 {
    margin-right: 8px !important;
  }
  .me-xxl-3 {
    margin-right: 12px !important;
  }
  .me-xxl-4 {
    margin-right: 24px !important;
  }
  .me-xxl-5 {
    margin-right: 36px !important;
  }
  .me-xxl-6 {
    margin-right: 48px !important;
  }
  .me-xxl-7 {
    margin-right: 96px !important;
  }
  .me-xxl-auto {
    margin-right: auto !important;
  }
  .mb-xxl-0 {
    margin-bottom: 0 !important;
  }
  .mb-xxl-1 {
    margin-bottom: 4px !important;
  }
  .mb-xxl-2 {
    margin-bottom: 8px !important;
  }
  .mb-xxl-3 {
    margin-bottom: 12px !important;
  }
  .mb-xxl-4 {
    margin-bottom: 24px !important;
  }
  .mb-xxl-5 {
    margin-bottom: 36px !important;
  }
  .mb-xxl-6 {
    margin-bottom: 48px !important;
  }
  .mb-xxl-7 {
    margin-bottom: 96px !important;
  }
  .mb-xxl-auto {
    margin-bottom: auto !important;
  }
  .ms-xxl-0 {
    margin-left: 0 !important;
  }
  .ms-xxl-1 {
    margin-left: 4px !important;
  }
  .ms-xxl-2 {
    margin-left: 8px !important;
  }
  .ms-xxl-3 {
    margin-left: 12px !important;
  }
  .ms-xxl-4 {
    margin-left: 24px !important;
  }
  .ms-xxl-5 {
    margin-left: 36px !important;
  }
  .ms-xxl-6 {
    margin-left: 48px !important;
  }
  .ms-xxl-7 {
    margin-left: 96px !important;
  }
  .ms-xxl-auto {
    margin-left: auto !important;
  }
  .p-xxl-0 {
    padding: 0 !important;
  }
  .p-xxl-1 {
    padding: 4px !important;
  }
  .p-xxl-2 {
    padding: 8px !important;
  }
  .p-xxl-3 {
    padding: 12px !important;
  }
  .p-xxl-4 {
    padding: 24px !important;
  }
  .p-xxl-5 {
    padding: 36px !important;
  }
  .p-xxl-6 {
    padding: 48px !important;
  }
  .p-xxl-7 {
    padding: 96px !important;
  }
  .px-xxl-0 {
    padding-right: 0 !important;
    padding-left: 0 !important;
  }
  .px-xxl-1 {
    padding-right: 4px !important;
    padding-left: 4px !important;
  }
  .px-xxl-2 {
    padding-right: 8px !important;
    padding-left: 8px !important;
  }
  .px-xxl-3 {
    padding-right: 12px !important;
    padding-left: 12px !important;
  }
  .px-xxl-4 {
    padding-right: 24px !important;
    padding-left: 24px !important;
  }
  .px-xxl-5 {
    padding-right: 36px !important;
    padding-left: 36px !important;
  }
  .px-xxl-6 {
    padding-right: 48px !important;
    padding-left: 48px !important;
  }
  .px-xxl-7 {
    padding-right: 96px !important;
    padding-left: 96px !important;
  }
  .py-xxl-0 {
    padding-top: 0 !important;
    padding-bottom: 0 !important;
  }
  .py-xxl-1 {
    padding-top: 4px !important;
    padding-bottom: 4px !important;
  }
  .py-xxl-2 {
    padding-top: 8px !important;
    padding-bottom: 8px !important;
  }
  .py-xxl-3 {
    padding-top: 12px !important;
    padding-bottom: 12px !important;
  }
  .py-xxl-4 {
    padding-top: 24px !important;
    padding-bottom: 24px !important;
  }
  .py-xxl-5 {
    padding-top: 36px !important;
    padding-bottom: 36px !important;
  }
  .py-xxl-6 {
    padding-top: 48px !important;
    padding-bottom: 48px !important;
  }
  .py-xxl-7 {
    padding-top: 96px !important;
    padding-bottom: 96px !important;
  }
  .pt-xxl-0 {
    padding-top: 0 !important;
  }
  .pt-xxl-1 {
    padding-top: 4px !important;
  }
  .pt-xxl-2 {
    padding-top: 8px !important;
  }
  .pt-xxl-3 {
    padding-top: 12px !important;
  }
  .pt-xxl-4 {
    padding-top: 24px !important;
  }
  .pt-xxl-5 {
    padding-top: 36px !important;
  }
  .pt-xxl-6 {
    padding-top: 48px !important;
  }
  .pt-xxl-7 {
    padding-top: 96px !important;
  }
  .pe-xxl-0 {
    padding-right: 0 !important;
  }
  .pe-xxl-1 {
    padding-right: 4px !important;
  }
  .pe-xxl-2 {
    padding-right: 8px !important;
  }
  .pe-xxl-3 {
    padding-right: 12px !important;
  }
  .pe-xxl-4 {
    padding-right: 24px !important;
  }
  .pe-xxl-5 {
    padding-right: 36px !important;
  }
  .pe-xxl-6 {
    padding-right: 48px !important;
  }
  .pe-xxl-7 {
    padding-right: 96px !important;
  }
  .pb-xxl-0 {
    padding-bottom: 0 !important;
  }
  .pb-xxl-1 {
    padding-bottom: 4px !important;
  }
  .pb-xxl-2 {
    padding-bottom: 8px !important;
  }
  .pb-xxl-3 {
    padding-bottom: 12px !important;
  }
  .pb-xxl-4 {
    padding-bottom: 24px !important;
  }
  .pb-xxl-5 {
    padding-bottom: 36px !important;
  }
  .pb-xxl-6 {
    padding-bottom: 48px !important;
  }
  .pb-xxl-7 {
    padding-bottom: 96px !important;
  }
  .ps-xxl-0 {
    padding-left: 0 !important;
  }
  .ps-xxl-1 {
    padding-left: 4px !important;
  }
  .ps-xxl-2 {
    padding-left: 8px !important;
  }
  .ps-xxl-3 {
    padding-left: 12px !important;
  }
  .ps-xxl-4 {
    padding-left: 24px !important;
  }
  .ps-xxl-5 {
    padding-left: 36px !important;
  }
  .ps-xxl-6 {
    padding-left: 48px !important;
  }
  .ps-xxl-7 {
    padding-left: 96px !important;
  }
  .text-xxl-start {
    text-align: left !important;
  }
  .text-xxl-end {
    text-align: right !important;
  }
  .text-xxl-center {
    text-align: center !important;
  }
}
@media (min-width: 1200px) {
  .fs-1 {
    font-size: 2.85rem !important;
  }
  .fs-2 {
    font-size: 2.28rem !important;
  }
  .fs-3 {
    font-size: 1.995rem !important;
  }
  .fs-4 {
    font-size: 1.71rem !important;
  }
  .fs-5 {
    font-size: 1.425rem !important;
  }
}
@media print {
  .d-print-inline {
    display: inline !important;
  }
  .d-print-inline-block {
    display: inline-block !important;
  }
  .d-print-block {
    display: block !important;
  }
  .d-print-grid {
    display: grid !important;
  }
  .d-print-table {
    display: table !important;
  }
  .d-print-table-row {
    display: table-row !important;
  }
  .d-print-table-cell {
    display: table-cell !important;
  }
  .d-print-flex {
    display: flex !important;
  }
  .d-print-inline-flex {
    display: inline-flex !important;
  }
  .d-print-none {
    display: none !important;
  }
}
html {
  font-size: 14px;
}

a {
  text-decoration: none;
}

.table > :not(:first-child) {
  border-top: 0;
}

.ls-text-underline-hover {
  text-decoration: none;
}

.ls-text-underline-hover:hover {
  text-decoration: underline;
}

.list-group {
  border-radius: 0px !important;
}

.list-group-item {
  border: none !important;
}

.hidden {
  display: none !important;
}

/**
 * Lime Admin Common CSS File
 *
 * This file contain all the common css definitions for the different admin theme.
 * It should not contain color definition (grey, blacks, and white are acceptable)
 */
<<<<<<< HEAD
/**
 * Custom variables for Bootstrap 5
 */
:root {
  --bs-blue: #0d6efd;
  --bs-indigo: #6610f2;
  --bs-purple: #6f42c1;
  --bs-pink: #d63384;
  --bs-red: #dc3545;
  --bs-orange: #FFBA68;
  --bs-yellow: #ffc107;
  --bs-green: #198754;
  --bs-teal: #20c997;
  --bs-cyan: #0dcaf0;
  --bs-white: #fff;
  --bs-gray: #6c757d;
  --bs-gray-dark: #343a40;
  --bs-gray-100: #f8f9fa;
  --bs-gray-200: #e9ecef;
  --bs-gray-300: #dee2e6;
  --bs-gray-400: #ced4da;
  --bs-gray-500: #adb5bd;
  --bs-gray-600: #6c757d;
  --bs-gray-700: #495057;
  --bs-gray-800: #343a40;
  --bs-gray-900: #212529;
  --bs-primary: #0d6efd;
  --bs-secondary: #6C757D;
  --bs-success: #198754;
  --bs-info: #0DCAF0;
  --bs-warning: #FFC107;
  --bs-danger: #DC3545;
  --bs-light: #f8f9fa;
  --bs-dark: #212529;
  --bs-cancel: #E9ECEF;
  --bs-primary-rgb: 20, 174, 92;
  --bs-secondary-rgb: 172, 172, 172;
  --bs-success-rgb: 77, 215, 83;
  --bs-danger-rgb: 255, 81, 95;
  --bs-warning-rgb: 255, 224, 70;
  --bs-info-rgb: 129, 70, 246;
  --bs-light-rgb: 238, 239, 247;
  --bs-dark-rgb: 30, 30, 30;
  --bs-black60-rgb: 102, 102, 102;
  --bs-cancel-rgb: 172, 172, 172;
  --bs-white-rgb: 255, 255, 255;
  --bs-black-rgb: 0, 0, 0;
  --bs-body-color-rgb: 33, 37, 41;
  --bs-body-bg-rgb: 255, 255, 255;
  --bs-font-sans-serif: system-ui, -apple-system, "Segoe UI", Roboto, "Helvetica Neue", Arial, "Noto Sans", "Liberation Sans", sans-serif, "Apple Color Emoji", "Segoe UI Emoji", "Segoe UI Symbol", "Noto Color Emoji";
  --bs-font-monospace: SFMono-Regular, Menlo, Monaco, Consolas, "Liberation Mono", "Courier New", monospace;
  --bs-gradient: linear-gradient(180deg, rgba(255, 255, 255, 0.15), rgba(255, 255, 255, 0));
  --bs-root-font-size: 14px;
  --bs-body-font-family: var(--bs-font-sans-serif);
  --bs-body-font-size: 1rem;
  --bs-body-font-weight: 400;
  --bs-body-line-height: 1.5;
  --bs-body-color: #212529;
  --bs-body-bg: #fff;
}

html {
  font-size: 14px;
}

a {
  text-decoration: none;
}

.table > :not(:first-child) {
  border-top: 0;
}

.ls-text-underline-hover {
  text-decoration: none;
}

.ls-text-underline-hover:hover {
  text-decoration: underline;
}

.list-group {
  border-radius: 0px !important;
}

.list-group-item {
  border: none !important;
}

.hidden {
  display: none !important;
}

=======
>>>>>>> 4a6462f3
#ls-loading {
  width: 100%;
  height: 100%;
  top: 0;
  left: 0;
  position: fixed;
  display: block;
  opacity: 0.7;
  background-color: #fff;
  z-index: 3501;
  text-align: center;
  display: none;
}

/* The font-awesome spinner */
#ls-loading-spinner {
  position: absolute;
  top: 30%;
}

#notif-container {
  position: fixed;
  top: 5%;
  left: 20%;
  width: 60%;
  z-index: 3500;
  background: rgba(255, 255, 255, 0.1);
  min-height: 0;
}

.bg-white {
  background: #fff;
}

.ui-datepicker {
  width: 17em;
  padding: 0.2em 0.2em 0;
  display: none;
}

.ui-datepicker .ui-datepicker-header {
  position: relative;
  padding: 0.2em 0;
}

.ui-datepicker .ui-datepicker-next,
.ui-datepicker .ui-datepicker-prev {
  position: absolute;
  top: 2px;
  width: 1.8em;
  height: 1.8em;
}

.ui-datepicker .ui-datepicker-next-hover,
.ui-datepicker .ui-datepicker-prev-hover {
  top: 1px;
}

.ui-datepicker .ui-datepicker-prev {
  left: 2px;
}

.ui-datepicker .ui-datepicker-next {
  right: 10px;
}

.ui-datepicker .ui-datepicker-prev-hover {
  left: 1px;
}

.ui-datepicker .ui-datepicker-next-hover {
  right: 10px;
}

.ui-datepicker .ui-datepicker-next span,
.ui-datepicker .ui-datepicker-prev span {
  display: block;
  position: absolute;
  left: 50%;
  margin-left: -8px;
  top: 50%;
  margin-top: -8px;
}

.ui-datepicker .ui-datepicker-title {
  margin: 0 2.3em;
  line-height: 1.8em;
  text-align: center;
}

.ui-datepicker .ui-datepicker-title select {
  font-size: 1em;
  margin: 1px 0;
}

.ui-datepicker select.ui-datepicker-month,
.ui-datepicker select.ui-datepicker-year {
  width: 49%;
}

.ui-datepicker table {
  width: 100%;
  font-size: 0.9em;
  border-collapse: collapse;
  margin: 0 0 0.4em;
}

.ui-datepicker th {
  padding: 0.7em 0.3em;
  text-align: center;
  font-weight: 700;
  border: 0;
}

.ui-datepicker td {
  border: 0;
  padding: 1px;
}

.ui-datepicker td a,
.ui-datepicker td span {
  display: block;
  padding: 0.2em;
  text-align: right;
  text-decoration: none;
}

.ui-datepicker .ui-datepicker-buttonpane {
  background-image: none;
  margin: 0.7em 0 0;
  padding: 0 0.2em;
  border-left: 0;
  border-right: 0;
  border-bottom: 0;
}

.ui-datepicker .ui-datepicker-buttonpane button {
  float: right;
  margin: 0.5em 0.2em 0.4em;
  cursor: pointer;
  padding: 0.2em 0.6em 0.3em;
  width: auto;
  overflow: visible;
}

.ui-datepicker .ui-datepicker-buttonpane button.ui-datepicker-current,
.ui-datepicker-multi .ui-datepicker-group,
.ui-datepicker-rtl .ui-datepicker-buttonpane button {
  float: left;
}

.ui-datepicker.ui-datepicker-multi {
  width: auto;
}

.ui-datepicker-multi .ui-datepicker-group table {
  width: 95%;
  margin: 0 auto 0.4em;
}

.ui-datepicker-multi-2 .ui-datepicker-group {
  width: 50%;
}

.ui-datepicker-multi-3 .ui-datepicker-group {
  width: 33.3%;
}

.ui-datepicker-multi-4 .ui-datepicker-group {
  width: 25%;
}

.ui-datepicker-multi .ui-datepicker-group-last .ui-datepicker-header,
.ui-datepicker-multi .ui-datepicker-group-middle .ui-datepicker-header {
  border-left-width: 0;
}

.ui-datepicker-multi .ui-datepicker-buttonpane {
  clear: left;
}

.ui-datepicker-row-break {
  clear: both;
  width: 100%;
  font-size: 0;
}

.ui-datepicker-rtl {
  direction: rtl;
}

.ui-datepicker-rtl .ui-datepicker-prev {
  right: 2px;
  left: auto;
}

.ui-datepicker-rtl .ui-datepicker-next {
  left: 2px;
  right: auto;
}

.ui-datepicker-rtl .ui-datepicker-prev:hover {
  right: 1px;
  left: auto;
}

.ui-datepicker-rtl .ui-datepicker-next:hover {
  left: 1px;
  right: auto;
}

.ui-datepicker-rtl .ui-datepicker-buttonpane {
  clear: right;
}

.ui-datepicker-rtl .ui-datepicker-buttonpane button.ui-datepicker-current,
.ui-datepicker-rtl .ui-datepicker-group {
  float: right;
}

.ui-datepicker-rtl .ui-datepicker-group-last .ui-datepicker-header,
.ui-datepicker-rtl .ui-datepicker-group-middle .ui-datepicker-header {
  border-right-width: 0;
  border-left-width: 1px;
}

.side-body,
.full-page-wrapper {
  min-height: 100%;
  position: relative;
  margin-bottom: 65px;
}

.side-body h3, .side-body .h3,
.pagetitle,
.list-surveys h3,
.list-surveys .h3 {
  position: relative;
  padding: 0.5em;
  margin-bottom: 1em;
}

body {
  font-size: 14px;
  line-height: 1.428571429;
  margin: 0;
}

.fa {
  line-height: inherit;
}

html {
  font-family: Roboto;
  font-weight: 400;
  position: relative;
  min-height: 100%;
}

.main-container {
  padding-bottom: 100px;
}

.surveymanagerbar {
  padding-top: 5px;
}

.surveymanagerbar .h3 {
  margin-top: 5px;
  font-weight: 300;
  font-size: 1.5em;
}

.menubar {
  position: relative;
}

.surveybar {
  width: 100%;
  padding: 13px 0 8px;
  margin: 0 auto 15px;
  box-shadow: 3px 3px 3px #35363f;
}

.list-surveys {
  margin-top: 10px;
}

#fullpagebar {
  z-index: 100;
}

.tab-content {
  padding-top: 2em;
}

:focus {
  outline: none;
}

.lime-icon {
  display: inline-block;
  height: 1em;
  width: 1em;
}

.alert-security-update {
  margin: 0;
}

#update-container {
  margin-top: 10px;
  z-index: 999;
}

#update-container .alert {
  margin-bottom: 5px;
}

#ajaxupdaterLayoutLoading {
  text-align: center;
  margin-top: 200px;
  margin-bottom: 200px;
  display: none;
}

#info-header {
  font-size: 3em;
}

@keyframes fadein {
  from {
    opacity: 0;
  }
  to {
    opacity: 1;
  }
}
@-moz-keyframes fadein {
  from {
    opacity: 0;
  }
  to {
    opacity: 1;
  }
}
@-webkit-keyframes fadein {
  from {
    opacity: 0;
  }
  to {
    opacity: 1;
  }
}
@-ms-keyframes fadein {
  from {
    opacity: 0;
  }
  to {
    opacity: 1;
  }
}
@-o-keyframes fadein {
  from {
    opacity: 0;
  }
  to {
    opacity: 1;
  }
}
@keyframes slidefromtop {
  from {
    top: -15px;
  }
  to {
    top: 0;
  }
}
@-moz-keyframes slidefromtop {
  from {
    top: -15px;
  }
  to {
    top: 0;
  }
}
@-webkit-keyframes slidefromtop {
  from {
    top: -15px;
  }
  to {
    top: 0;
  }
}
@-ms-keyframes slidefromtop {
  from {
    top: -15px;
  }
  to {
    top: 0;
  }
}
@-o-keyframes slidefromtop {
  from {
    top: -15px;
  }
  to {
    top: 0;
  }
}
.form-group {
  margin-bottom: 17px;
}

.cke_toolgroup {
  cursor: pointer;
  cursor: hand;
  border-radius: 0;
}

.welcome #lime-logo {
  animation: fadein 1s;
}

.alert {
  position: relative;
  animation: slidefromtop 1s;
}

#welcomeModal {
  z-index: 20000;
}

@media screen and (min-width: 1280px) and (max-width: 1366px) {
  #user-control-table .form-group label {
    min-width: 80px;
  }
}
.htmleditorboot {
  padding-top: 2em;
}

#edit-question-body {
  min-height: 1200px;
}

.profile-img-card {
  margin-top: 32px;
}

#profile-img {
  height: auto;
  max-width: 21em;
}

@media screen and (min-width: 1280px) and (max-width: 1680px) {
  #profile-img {
    min-height: 0;
  }
}
#s2id_loginlang {
  border: none;
  padding: 0;
}

.ui-state-default {
  background-image: none;
  background-color: transparent;
  background-image: none;
  background-color: transparent;
}

.ui-jqgrid .ui-jqgrid-bdiv {
  overflow: hidden;
}

.ui-jqgrid .ui-jqgrid-view .ui-jqgrid-toppager {
  background-image: none;
  background-color: transparent;
}

.ui-jqgrid .ui-jqgrid-htable th div {
  height: auto;
}

.ui-jqgrid .ui-jqgrid-htable th.ui-th-column div input {
  margin-top: 8px;
}

.ui-jqgrid .ui-jqgrid-htable th.ui-th-column div input.cbox {
  margin: 4px 0 0;
}

.ui-jqgrid td input.cbox {
  margin: 4px 0 0;
}

.ui-jqgrid tr.ui-row-ltr td {
  border: none;
}

#gs_completed {
  display: block;
  width: 100%;
  height: 34px;
  padding: 6px 12px;
  font-size: 14px;
  line-height: 1.428571429;
  background-image: none;
  border-radius: 4px;
  transition: border-color ease-in-out 0.15s, box-shadow ease-in-out 0.15s;
}

.ui-th-column {
  margin-top: 8px;
}

.info > p {
  padding-top: 10px;
  text-align: justify;
}

.checkbox label:after {
  padding-left: 4px;
  padding-top: 2px;
  font-size: 9px;
}

.ui-widget-content .ui-state-default {
  background-image: none;
  background-color: transparent;
  background-image: none;
  background-color: transparent;
}

.ui-widget-header .ui-state-default {
  background-image: none;
  background-color: transparent;
  background-image: none;
  background-color: transparent;
}

.ui-search-toolbar th div {
  min-height: 40px;
}

.absolute-wrapper {
  position: fixed;
  left: 0;
  width: 300px;
  height: 100%;
}

.side-menu {
  position: absolute;
  width: 300px;
  padding: 0;
  left: 0;
}

.side-menu .navbar {
  border: none;
  box-shadow: none;
}

.side-menu .navbar-header {
  width: 100%;
}

.side-menu .navbar-nav li {
  display: block;
  width: 100%;
}

.side-menu .navbar-nav li a {
  padding: 15px;
}

.side-menu .navbar-nav li a .glyphicon {
  padding-right: 10px;
}

.side-menu .navbar-nav .question-link.active {
  background-color: transparent;
  padding: 15px 15px 15px 0px;
  margin-bottom: 5px;
  margin-right: -1px;
}

.side-menu .navbar-nav .question-link.active:hover {
  text-decoration: none;
  cursor: default;
}

.side-menu .navbar-nav .question-link {
  display: block;
  padding-left: 0px;
}

.side-menu .navbar-nav .question-link .question-collapse-title {
  padding-left: 25px;
}

.side-menu #dropdown {
  border: 0;
  margin-bottom: 0;
  border-radius: 0;
  background-color: transparent;
  box-shadow: none;
}

.side-menu #dropdown li:hover {
  font-weight: 700;
}

.side-menu #dropdown li.active:hover {
  cursor: default;
  background-color: transparent;
  margin-right: -1px;
}

.side-menu #dropdown li.disabled:hover {
  font-weight: 700;
  background-color: transparent;
}

.side-menu #dropdown .caret {
  float: right;
  margin: 9px 5px 0;
}

.side-menu #dropdown .indicator {
  float: right;
}

.side-menu #dropdown .question-group-collapse .caret {
  float: none;
  margin-bottom: 9px;
}

.side-menu .hide-button {
  border: 0;
  border-radius: 0;
  padding: 15px 18px;
}

.side-menu .brand-name-wrapper {
  min-height: 50px;
}

.side-menu .brand-name-wrapper .navbar-brand {
  display: block;
}

.side-menu #search {
  position: relative;
  z-index: 1000;
}

.side-menu #explorer-collapse .caret {
  float: none;
  margin-bottom: 9px;
}

#explorer {
  border: 0;
  margin-bottom: 0;
  border-radius: 0;
  background-color: transparent;
  box-shadow: none;
}

#explorer ul {
  font-size: 0.9em;
}

.dropdownstyle {
  border: 0;
  margin-bottom: 0;
  border-radius: 0;
  background-color: transparent;
  box-shadow: none;
}

#sideMenu {
  min-height: 700px;
  overflow: hidden;
}

#sideMenu a[aria-expanded=true] {
  font-weight: 700;
}

#sideMenu #dropdown li:hover {
  width: 100%;
  font-weight: 700;
}

#sideMenu #dropdown li:hover > a {
  width: 100%;
  font-weight: 700;
  border-bottom: none;
}

#sideMenu #dropdown li a[aria-expanded=true] {
  width: 100%;
  font-weight: 700;
}

#sideMenu #dropdown li .active a:hover {
  width: 100%;
  font-weight: 700;
}

#sideMenu #dropdown li > a:hover {
  width: 100%;
  font-weight: 700;
}

#sideMenu #dropdown #explorer li:hover {
  font-weight: 700;
}

#sideMenu #dropdown #explorer li:hover > a {
  font-weight: 700;
}

#sideMenu #dropdown #explorer li a[aria-expanded=true] {
  font-weight: 700;
}

#sideMenu #dropdown #explorer li .active a:hover {
  font-weight: 700;
}

#sideMenu #dropdown #explorer li > a:hover {
  font-weight: 700;
}

#sideMenu #dropdown #explorer .questiongroupdropdown li:hover {
  font-weight: 700;
}

#sideMenu #dropdown #explorer .questiongroupdropdown li:hover > a {
  font-weight: 700;
}

#sideMenu #dropdown #explorer .questiongroupdropdown li a[aria-expanded=true] {
  font-weight: 700;
}

#sideMenu #dropdown #explorer .questiongroupdropdown li .active a:hover {
  font-weight: 700;
}

#sideMenu #dropdown #explorer .questiongroupdropdown li > a:hover {
  font-weight: 700;
}

#sideMenu .navbar-default .navbar-nav > .active > a {
  background-color: transparent;
}

#sideMenu .side-menu .dropdownlvl1 > a:hover {
  font-weight: 700;
}

#sideMenu .sidemenuscontainer li:hover {
  font-weight: 700;
}

#sideMenu .sidemenuscontainer li:hover > a {
  font-weight: 700;
}

.side-menu-hidden {
  left: -250px;
}

.side-body {
  min-height: 800px;
}

.side-body-margin {
  margin-left: 70px;
}

.question-group-collapse-title {
  display: block;
  padding-left: 20px;
}

.question-collapse-title {
  display: block;
  padding-left: 30px;
}

.main-content-container {
  max-width: 95%;
  overflow-x: hidden;
  overflow-y: visible;
}

.ck-content {
  transition: height 400ms ease-in-out;
}

.ck-blurred {
  max-height: 35vh;
}

.ck-blurred:hover {
  max-height: initial;
}

.ckedit-nocollapse .ck-blurred {
  max-height: initial;
}

.ck-focused {
  max-height: initial;
}

@media screen and (max-width: 768px) {
  .main-content-container {
    max-width: 100%;
  }
  .side-menu {
    position: relative;
    width: 100%;
    height: 0;
    border-right: 0;
  }
  .side-menu .brand-name-wrapper .navbar-brand {
    display: inline-block;
  }
  @-moz-keyframes slidein {
    0% {
      left: -300px;
    }
    100% {
      left: 10px;
    }
  }
  @-webkit-keyframes slidein {
    0% {
      left: -300px;
    }
    100% {
      left: 10px;
    }
  }
  @keyframes slidein {
    0% {
      left: -300px;
    }
    100% {
      left: 10px;
    }
  }
  @-moz-keyframes slideout {
    0% {
      left: 0;
    }
    100% {
      left: -300px;
    }
  }
  @-webkit-keyframes slideout {
    0% {
      left: 0;
    }
    100% {
      left: -300px;
    }
  }
  @keyframes slideout {
    0% {
      left: 0;
    }
    100% {
      left: -300px;
    }
  }
  @-moz-keyframes bodyslidein {
    0% {
      left: 0;
    }
    100% {
      left: 300px;
    }
  }
  @-webkit-keyframes bodyslidein {
    0% {
      left: 0;
    }
    100% {
      left: 300px;
    }
  }
  @keyframes bodyslidein {
    0% {
      left: 0;
    }
    100% {
      left: 300px;
    }
  }
  @-moz-keyframes bodyslideout {
    0% {
      left: 300px;
    }
    100% {
      left: 0;
    }
  }
  @-webkit-keyframes bodyslideout {
    0% {
      left: 300px;
    }
    100% {
      left: 0;
    }
  }
  @keyframes bodyslideout {
    0% {
      left: 300px;
    }
    100% {
      left: 0;
    }
  }
  .side-body {
    margin-left: 5px;
    margin-top: 70px;
    position: relative;
    animation: bodyslideout 300ms forwards;
    transform-style: preserve-3d;
  }
  .body-slide-in {
    animation: bodyslidein 300ms forwards;
    transform-style: preserve-3d;
  }
  .navbar-toggle {
    border: 0;
    float: left;
    padding: 16px;
    margin: 0;
    border-radius: 0;
  }
  .navbar-header {
    position: fixed;
    top: 0;
    width: 100%;
    z-index: 3;
    background: white;
    border-bottom: 1px solid var(--LS-admintheme-basecolor);
  }
  .side-menu-container > .navbar-nav {
    position: fixed;
    left: -300px;
    width: 300px;
    top: 43px;
    height: 100%;
    animation: slideout 300ms forwards;
    transform-style: preserve-3d;
  }
  .side-menu-container > .navbar-nav.slide-in {
    animation: slidein 300ms forwards;
    transform-style: preserve-3d;
  }
}
.toWhite a:hover {
  font-weight: 700;
}

.container-fluid .bootstrap-switch .bootstrap-switch-handle-on.bootstrap-switch-primary, .container-sm .bootstrap-switch .bootstrap-switch-handle-on.bootstrap-switch-primary, .container-md .bootstrap-switch .bootstrap-switch-handle-on.bootstrap-switch-primary, .container-lg .bootstrap-switch .bootstrap-switch-handle-on.bootstrap-switch-primary, .container-xl .bootstrap-switch .bootstrap-switch-handle-on.bootstrap-switch-primary, .container-xxl .bootstrap-switch .bootstrap-switch-handle-on.bootstrap-switch-primary,
.bootstrap-switch .bootstrap-switch-handle-off.bootstrap-switch-primary {
  color: #fff;
}

.container-fluid .bootstrap-switch .bootstrap-switch-handle-off.bootstrap-switch-warning, .container-sm .bootstrap-switch .bootstrap-switch-handle-off.bootstrap-switch-warning, .container-md .bootstrap-switch .bootstrap-switch-handle-off.bootstrap-switch-warning, .container-lg .bootstrap-switch .bootstrap-switch-handle-off.bootstrap-switch-warning, .container-xl .bootstrap-switch .bootstrap-switch-handle-off.bootstrap-switch-warning, .container-xxl .bootstrap-switch .bootstrap-switch-handle-off.bootstrap-switch-warning {
  color: #fff;
}

.radio,
.checkbox {
  position: relative;
  display: block;
  margin-top: 10px;
  margin-bottom: 10px;
}

.radio label,
.checkbox label {
  min-height: 23px;
  padding-left: 20px;
  margin-bottom: 0;
  font-weight: normal;
  cursor: pointer;
}

.radio + .radio,
.checkbox + .checkbox {
  margin-top: -5px;
}

.radio-inline,
.checkbox-inline {
  position: relative;
  display: inline-block;
  padding-left: 20px;
  margin-bottom: 0;
  vertical-align: middle;
  font-weight: normal;
  cursor: pointer;
}

.radio-inline + .radio-inline,
.checkbox-inline + .checkbox-inline {
  margin-top: 0;
  margin-left: 10px;
}

.radio-inline.disabled,
.checkbox-inline.disabled,
fieldset[disabled] .radio-inline,
fieldset[disabled] .checkbox-inline {
  cursor: not-allowed;
}

.radio.disabled label,
.checkbox.disabled label,
fieldset[disabled] .radio label,
fieldset[disabled] .checkbox label {
  cursor: not-allowed;
}

.has-success .help-block,
.has-success .control-label,
.has-success .radio,
.has-success .checkbox,
.has-success .radio-inline,
.has-success .checkbox-inline,
.has-success.radio label,
.has-success.checkbox label,
.has-success.radio-inline label,
.has-success.checkbox-inline label {
  color: #4caf50;
}

.has-warning .help-block,
.has-warning .control-label,
.has-warning .radio,
.has-warning .checkbox,
.has-warning .radio-inline,
.has-warning .checkbox-inline,
.has-warning.radio label,
.has-warning.checkbox label,
.has-warning.radio-inline label,
.has-warning.checkbox-inline label {
  color: #ff9800;
}

.has-error .help-block,
.has-error .control-label,
.has-error .radio,
.has-error .checkbox,
.has-error .radio-inline,
.has-error .checkbox-inline,
.has-error.radio label,
.has-error.checkbox label,
.has-error.radio-inline label,
.has-error.checkbox-inline label {
  color: #e51c23;
}

@media screen and (min-width: 768px) {
  .navbar-form .radio,
  .navbar-form .checkbox {
    display: inline-block;
    margin-top: 0;
    margin-bottom: 0;
    vertical-align: middle;
  }
  .navbar-form .radio label,
  .navbar-form .checkbox label {
    padding-left: 0;
  }
}
.form-horizontal .radio,
.form-horizontal .checkbox,
.form-horizontal .radio-inline,
.form-horizontal .checkbox-inline {
  margin-top: 0;
  margin-bottom: 0;
  padding-top: 7px;
}

.form-horizontal .radio,
.form-horizontal .checkbox {
  min-height: 30px;
}

.radio label,
.radio-inline label,
.checkbox label,
.checkbox-inline label {
  padding-left: 25px;
}

input[type=checkbox],
.checkbox input[type=checkbox],
.checkbox-inline input[type=checkbox] {
  position: relative;
  border: none;
  margin-bottom: -4px;
  -webkit-appearance: none;
  appearance: none;
  cursor: pointer;
}

input[type=checkbox]:focus,
.checkbox input[type=checkbox]:focus,
.checkbox-inline input[type=checkbox]:focus {
  outline: none;
}

input[type=checkbox]:focus:after,
.checkbox input[type=checkbox]:focus:after,
.checkbox-inline input[type=checkbox]:focus:after {
  border-color: #2196f3;
}

input[type=checkbox]:after,
.checkbox input[type=checkbox]:after,
.checkbox-inline input[type=checkbox]:after {
  content: "";
  display: block;
  width: 18px;
  height: 18px;
  margin-top: -2px;
  margin-right: 5px;
  border: 2px solid #666666;
  border-radius: 2px;
  -webkit-transition: 240ms;
  -o-transition: 240ms;
  transition: 240ms;
}

input[type=checkbox]:checked:before,
.checkbox input[type=checkbox]:checked:before,
.checkbox-inline input[type=checkbox]:checked:before {
  content: "";
  position: absolute;
  top: 0;
  left: 6px;
  display: table;
  width: 6px;
  height: 12px;
  border: 2px solid #fff;
  border-top-width: 0;
  border-left-width: 0;
  -webkit-transform: rotate(45deg);
  -ms-transform: rotate(45deg);
  -o-transform: rotate(45deg);
  transform: rotate(45deg);
}

input[type=checkbox]:indeterminate:before,
.checkbox input[type=checkbox]:indeterminate:before,
.checkbox-inline input[type=checkbox]:indeterminate:before {
  content: "";
  position: absolute;
  top: 6px;
  left: 2px;
  display: table;
  width: 12px;
  height: 0;
  border: 1px solid #fff;
}

input[type=checkbox]:disabled:after,
.checkbox input[type=checkbox]:disabled:after,
.checkbox-inline input[type=checkbox]:disabled:after {
  border-color: #bbbbbb;
}

input[type=checkbox]:disabled:checked:after,
.checkbox input[type=checkbox]:disabled:checked:after,
.checkbox-inline input[type=checkbox]:disabled:checked:after {
  background-color: #bbbbbb;
  border-color: transparent;
}

.has-warning input:not([type=checkbox]),
.has-warning .form-control,
.has-warning input.form-control[readonly],
.has-warning input[type=text][readonly],
.has-warning [type=text].form-control[readonly],
.has-warning input:not([type=checkbox]):focus,
.has-warning .form-control:focus {
  border-bottom: none;
  -webkit-box-shadow: inset 0 -2px 0 #ff9800;
  box-shadow: inset 0 -2px 0 #ff9800;
}

.has-error input:not([type=checkbox]),
.has-error .form-control,
.has-error input.form-control[readonly],
.has-error input[type=text][readonly],
.has-error [type=text].form-control[readonly],
.has-error input:not([type=checkbox]):focus,
.has-error .form-control:focus {
  border-bottom: none;
  -webkit-box-shadow: inset 0 -2px 0 #e51c23;
  box-shadow: inset 0 -2px 0 #e51c23;
}

.has-success input:not([type=checkbox]),
.has-success .form-control,
.has-success input.form-control[readonly],
.has-success input[type=text][readonly],
.has-success [type=text].form-control[readonly],
.has-success input:not([type=checkbox]):focus,
.has-success .form-control:focus {
  border-bottom: none;
  -webkit-box-shadow: inset 0 -2px 0 #4caf50;
  box-shadow: inset 0 -2px 0 #4caf50;
}

/* jqGrid */
.ui-widget-content {
  border: none;
  background: none;
  color: #404040;
}

.ui-jqgrid .ui-jqgrid-titlebar {
  padding: 1em;
}

.container-fluid .ui-widget-content .ui-state-default, .container-sm .ui-widget-content .ui-state-default, .container-md .ui-widget-content .ui-state-default, .container-lg .ui-widget-content .ui-state-default, .container-xl .ui-widget-content .ui-state-default, .container-xxl .ui-widget-content .ui-state-default,
.container-fluid .ui-jqgrid .ui-jqgrid-bdiv,
.container-sm .ui-jqgrid .ui-jqgrid-bdiv,
.container-md .ui-jqgrid .ui-jqgrid-bdiv,
.container-lg .ui-jqgrid .ui-jqgrid-bdiv,
.container-xl .ui-jqgrid .ui-jqgrid-bdiv,
.container-xxl .ui-jqgrid .ui-jqgrid-bdiv {
  padding: 0.5em;
  /* Too much padding for tabs (both bootstrap and jquery ui) */
  padding-bottom: 0;
}

.ui-dialog,
.ui-jqdialog,
.ui-dialog.ui-widget.ui-widget-content.ui-corner-all.ui-front.ui-dialog-buttons.ui-draggable.ui-resizable {
  border-radius: 4px;
  padding: 1em;
  box-shadow: 0 2px 5px 0 rgba(0, 0, 0, 0.16), 0 2px 10px 0 rgba(0, 0, 0, 0.12);
}

.ui-jqdialog-titlebar {
  height: 2em;
  width: 100%;
}

.EditTable tr td {
  padding: 1em;
}

.ui-jqdialog-content input.FormElement {
  padding: 0.3em;
}

.ui-jqdialog-content input[type=checkbox].FormElement {
  padding: 0em;
}

.EditTable td select,
.EditTable td textarea {
  display: inline-block;
  width: auto;
  vertical-align: middle;
  display: block;
  width: 100%;
  height: 34px;
  padding: 6px 12px;
  font-size: 14px;
  line-height: 1.428571429;
  background-image: none;
  border-radius: 4px;
  -webkit-transition: border-color ease-in-out 0.15s, box-shadow ease-in-out 0.15s;
  transition: border-color ease-in-out 0.15s, box-shadow ease-in-out 0.15s;
  color: #636363;
  background-color: #ffffff;
  border: 1px solid #cccccc;
  box-shadow: inset 0 1px 1px rgba(0, 0, 0, 0.075);
}

.EditTable td input,
.EditTable td select,
.EditTable td textarea {
  margin: 0;
}

input[type=text],
input[type=password],
.ui-autocomplete-input,
textarea,
.uneditable-input {
  display: inline-block;
  font-size: 14px;
  border: 1px solid #ccc;
  -webkit-border-radius: 3px;
  -moz-border-radius: 3px;
  border-radius: 3px;
}

input:focus,
textarea:focus {
  outline: 0;
  border-color: rgba(82, 168, 236, 0.8);
  -webkit-box-shadow: inset 0 1px 3px rgba(0, 0, 0, 0.1), 0 0 8px rgba(82, 168, 236, 0.6);
  -moz-box-shadow: inset 0 1px 3px rgba(0, 0, 0, 0.1), 0 0 8px rgba(82, 168, 236, 0.6);
  box-shadow: inset 0 1px 3px rgba(0, 0, 0, 0.1), 0 0 8px rgba(82, 168, 236, 0.6);
}

#displayparticipants_firstname,
#displayparticipants_lastname,
#displayparticipants_owner_uid {
  padding-left: 40px;
}

#displayparticipants_language {
  padding-left: 50px;
}

#jqgh_displayparticipants_email {
  padding-left: 140px;
}

#displayparticipants_survey {
  padding-left: 20px;
}

.navtable {
  box-shadow: 0 2px 5px 0 rgba(0, 0, 0, 0.16), 0 2px 10px 0 rgba(0, 0, 0, 0.12);
}

.ui-jqgrid-title {
  padding: 1em 0em 1em 1em;
  font-style: italic;
  font-weight: 700;
}

.ui-pg-button {
  padding: 0.4em;
}

.ui-pg-button:hover {
  cursor: pointer;
}

.ui-state-disabled:hover {
  cursor: default;
}

.ui-jqgrid.ui-widget.ui-widget-content.ui-corner-all .ui-jqgrid.ui-widget.ui-widget-content.ui-corner-all {
  width: 100%;
  overflow: hidden;
  box-shadow: 0 2px 5px 0 rgba(0, 0, 0, 0.16), 0 2px 10px 0 rgba(0, 0, 0, 0.12);
}

.modal-22 {
  position: absolute;
  width: 600px;
}

.modal-22 .ui-jqdialog-titlebar .ui-jqdialog-title {
  width: 80%;
}

.modal-22 .ui-jqdialog-content {
  padding: 1em;
}

.ui-dialog-titlebar-close {
  border: 1px solid transparent;
  border-radius: 4px;
  float: right;
  color: #333;
  background-color: #fff;
  border-color: #ccc;
  display: inline-block;
  padding: 6px 12px;
  margin-bottom: 0;
  font-size: 14px;
  font-weight: 400;
  line-height: 1.42857143;
  text-align: center;
  white-space: nowrap;
  vertical-align: middle;
  -ms-touch-action: manipulation;
  touch-action: manipulation;
  cursor: pointer;
  -webkit-user-select: none;
  -moz-user-select: none;
  -ms-user-select: none;
  user-select: none;
  background-image: none;
  -webkit-appearance: button;
  cursor: pointer;
  overflow: visible;
  margin: 0;
  font: normal normal normal 14px/1 FontAwesome;
}

.ui-dialog-titlebar-close:before {
  content: "\f00d";
}

.em-expression {
  font-weight: bold;
}

.data-entry-tbl tr.odd td,
.data-entry-tbl tr.even td {
  padding: 20px 0 20px 0;
}

h3 .glyphicon-chevron-up, .h3 .glyphicon-chevron-up,
h3 .glyphicon-chevron-down,
.h3 .glyphicon-chevron-down,
h3 .glyphicon-chevron-right,
.h3 .glyphicon-chevron-right {
  position: absolute;
  right: 1em;
  top: 10px;
}

h3 .glyphicon-chevron-up, .h3 .glyphicon-chevron-up,
h3 .glyphicon-chevron-down,
.h3 .glyphicon-chevron-down,
h3 .glyphicon-chevron-right,
.h3 .glyphicon-chevron-right {
  cursor: pointer;
}

/**
 * Template selector
 */
#carousel-example-generic {
  margin-left: 20px;
}

#carousel-example-generic .carousel-control {
  font-size: 1em;
  top: -80px;
}

#carousel-example-generic .left.carousel-control {
  left: -20px;
}

#carousel-example-generic .right.carousel-control {
  right: -20px;
}

#carousel-example-generic .carousel-inner img {
  margin: auto;
  top: 9px;
  position: relative;
}

#carousel-example-generic .selectTemplate {
  display: inline-block;
  position: relative;
  left: 0px;
  top: 320px;
}

#carousel-example-generic .carousel-caption {
  width: 100%;
  left: 0;
  top: 0px;
  padding-top: 0px;
}

#carousel-example-generic,
#carousel-example-generic .carousel-inner {
  min-height: 150px;
}

#carousel-example-generic .carousel-indicators {
  top: 370px;
  width: 80%;
  left: 39%;
}

#carousel-example-generic .carousel-indicators li {
  margin: 0px;
  width: 8px;
  height: 8px;
}

.side-body #carousel-example-generic h3, .side-body #carousel-example-generic .h3 {
  border: none;
}

#systemoverview {
  margin: 1em 0 1em 0;
}
#systemoverview dd {
  margin: 0;
}

#systemoverview .box__title {
  font-size: 14px;
  margin-top: 10px;
  margin-bottom: 10px;
  font-weight: 500;
  line-height: 1.1;
  color: inherit;
  text-align: center;
}

/**
 * Ajax loader
 * from : http://codepen.io/weaintplastic/pen/qEMZbx
 */
.preloader {
  position: absolute;
  top: 50%;
  left: 50%;
  font-size: 20px;
  display: block;
  width: 3.75em;
  height: 4.25em;
  margin-left: -1.875em;
  margin-top: -2.125em;
  transform-origin: center center;
  transform: rotateY(180deg) rotateZ(-60deg);
}

.preloader .slice {
  border-top: 1.125em solid transparent;
  border-right: none;
  border-bottom: 1em solid transparent;
  border-left: 1.875em solid #f7484e;
  position: absolute;
  top: 0px;
  left: 50%;
  transform-origin: left bottom;
  border-radius: 3px 3px 0 0;
}

.preloader .slice:nth-child(1) {
  transform: rotateZ(60deg) rotateY(0deg) rotateX(0);
  animation: 0.15s linear 0.82s preload-hide-1 both 1;
}

.preloader .slice:nth-child(2) {
  transform: rotateZ(120deg) rotateY(0deg) rotateX(0);
  animation: 0.15s linear 0.74s preload-hide-2 both 1;
}

.preloader .slice:nth-child(3) {
  transform: rotateZ(180deg) rotateY(0deg) rotateX(0);
  animation: 0.15s linear 0.66s preload-hide-3 both 1;
}

.preloader .slice:nth-child(4) {
  transform: rotateZ(240deg) rotateY(0deg) rotateX(0);
  animation: 0.15s linear 0.58s preload-hide-4 both 1;
}

.preloader .slice:nth-child(5) {
  transform: rotateZ(300deg) rotateY(0deg) rotateX(0);
  animation: 0.15s linear 0.5s preload-hide-5 both 1;
}

.preloader .slice:nth-child(6) {
  transform: rotateZ(360deg) rotateY(0deg) rotateX(0);
  animation: 0.15s linear 0.42s preload-hide-6 both 1;
}

.preloader.loading {
  animation: 2s preload-flip steps(2) infinite both;
}

.preloader.loading .slice:nth-child(1) {
  transform: rotateZ(60deg) rotateY(90deg) rotateX(0);
  animation: 2s preload-cycle-1 linear infinite both;
}

.preloader.loading .slice:nth-child(2) {
  transform: rotateZ(120deg) rotateY(90deg) rotateX(0);
  animation: 2s preload-cycle-2 linear infinite both;
}

.preloader.loading .slice:nth-child(3) {
  transform: rotateZ(180deg) rotateY(90deg) rotateX(0);
  animation: 2s preload-cycle-3 linear infinite both;
}

.preloader.loading .slice:nth-child(4) {
  transform: rotateZ(240deg) rotateY(90deg) rotateX(0);
  animation: 2s preload-cycle-4 linear infinite both;
}

.preloader.loading .slice:nth-child(5) {
  transform: rotateZ(300deg) rotateY(90deg) rotateX(0);
  animation: 2s preload-cycle-5 linear infinite both;
}

.preloader.loading .slice:nth-child(6) {
  transform: rotateZ(360deg) rotateY(90deg) rotateX(0);
  animation: 2s preload-cycle-6 linear infinite both;
}

/**
 * comfortUpdate
 */
#ajaxContainerLoading,
.ajaxLoading {
  height: 130px;
  text-align: center;
  margin-top: 70px;
  margin-bottom: 100px;
  display: none;
}

#comfortUpdateIcon {
  height: 1em;
  margin-right: 0.5em;
}

#comfortUpdateGeneralWrap h3.maintitle, #comfortUpdateGeneralWrap .maintitle.h3 {
  background-color: transparent;
}

#comfortUpdateGeneralWrap .on {
  font-weight: bold;
  font-size: 1em;
  padding-left: 0.5em;
  padding-top: 0.5em;
}

#comfortUpdateGeneralWrap .on span {
  display: block;
  padding: 0.1em;
  padding-left: 0.5em;
  width: 40%;
}

#comfortUpdateGeneralWrap .off {
  font-size: 0.9em;
  padding-left: 0.5em;
  padding-top: 0.5em;
}

#comfortUpdateGeneralWrap #welcomeMessage,
#comfortUpdateGeneralWrap #btn-container {
  border-right: 1px solid #EEE;
}

#comfortUpdateGeneralWrap #key-actions {
  padding-left: 1em;
}

#update-alert.unstable-update {
  background-color: #fff;
  border: 1px solid #A0352F;
  color: #A0352F;
  margin-top: 1em;
}

html body .nav-tabs > li.active > a,
html body .nav-tabs > li.active > a:hover,
html body .nav-tabs > li.active > a:focus {
  border-bottom-color: transparent;
  cursor: default;
}

.answertable.table td {
  vertical-align: middle;
}

.glyphicon-move:hover {
  cursor: pointer;
}

.answertable .glyphicon-pencil {
  margin-left: 3px;
}

#explorer-collapse {
  border-bottom: none;
}

#explorer-collapse:hover,
#sideMenu #dropdown li a#explorer-collapse[aria-expanded=true],
#sideMenu #dropdown li a.question-group-collapse[aria-expanded=true] {
  width: auto;
}

#sideMenu #dropdown #explorer li#questionexplorer-group-container,
#sideMenu #dropdown li#questionexplorer-group-container > a {
  line-height: 1.4;
}

#sideMenu #dropdown #explorer li#questionexplorer-group-container:hover,
#sideMenu #dropdown li#questionexplorer-group-container:hover > a {
  background-color: #fafafa;
  font-weight: 400;
  line-height: 1.4;
}

.explorer-group-title {
  margin-top: 1em;
  padding: 0em 0 1em 0;
}

.explorer-group-title a.explorer-group,
.question-collapse-title {
  color: #163c19;
}

#item-container,
#jcarousel-wrapper-container {
  width: 300px;
}

#item-container h4, #item-container .h4 {
  margin-bottom: 30px;
}

.selectTemplate {
  margin-top: 10px;
}

.imgSelectTemplate {
  cursor: pointer;
}

.template-img {
  padding: 1em;
}

#additional_languages {
  min-width: 200px;
}

#available_languages {
  min-width: 200px;
}

#tokensidemenu {
  border-top: 1px solid #e3e3e3;
}

.question-item {
  padding: 1em;
  margin: 1em 0 1em 0;
  cursor: pointer;
}

/*
$color_deep_fir_approx: darken( $base-color, 20% );
$color_acapulco_approx: adjust-color($base-color, $hue: 24deg, $saturation: -22%, $lightness: 25%);
$color_aqua_forest_approx: adjust-color($base-color, $hue: 4deg, $saturation: -24%, $lightness: 14%);
$color_paradiso_approx:adjust-color($base-color, $lightness: 5%); ;
$color_norway_approx: adjust-color($base-color, $hue: 0deg, $saturation: -28%, $lightness: 31%);
*/
.placeholder {
  padding: 1em;
  margin: 1em 0 1em 0;
}

/* RTL stuff (right-to-left locale) */
.no-gutter > [class*=col-] {
  padding-right: 0;
  padding-left: 0;
}

.inputbuttons {
  width: 120px;
}

.inputbuttons-square {
  width: 20px;
  height: 16px;
  float: left;
}

/* Avoid numerical right aligned to be too close to word left aligned */
.jqgrid-tokens-number-padding {
  padding-right: 4px;
}

/** For survey participants table */
.scrolling-wrapper {
  overflow-x: scroll;
  overflow-y: hidden;
}

/** Search criteria pop-up for survey participants table */
#search {
  display: none;
  overflow-y: auto;
}

/** Popup when validating email template */
iframe#dialog {
  width: 100%;
  height: 100%;
}

/** Fixed pager width */
/* jqgrid table must take all place if avalaible, but header and footer must not be outside the screen */
/* Myabe use a pseudo fixd-y solution is a good idea */
.ui-jqgrid,
.ui-jqgrid-view,
.ui-jqgrid-titlebar,
.ui-jqgrid-toppager,
.ui-jqgrid-pager {
  min-width: 100%;
  max-width: 100%;
  margin-right: 0;
  margin-left: 0;
  box-sizing: border-box;
}

/** Needed for jQgrid pager to stay still while scrolling */
#pager {
  position: relative;
}

/** Stuff for CPDB participant export */
.ui-sortable-placeholder {
  color: #f00;
  background-color: #0f0;
  border: solid black 5px;
}

/** Arrow between mapped attributes in CPDB */
.tokenatt-arrow {
  position: absolute;
  right: -0.5em;
}

/** Arrow between mapped attributes in CPDB when doing CSV import */
.csvatt-arrow {
  position: absolute;
  right: -0.5em;
  top: 1em;
}

/** Help class to remove padding */
.no-padding {
  padding: 0;
}

/** */
.droppable-new,
.droppable-csv {
  min-height: 40px;
}

#labelsetpreview {
  overflow-x: hidden;
}

.question-filter-container {
  border: 1px solid #efefef;
  padding: 2em;
  margin: 0;
  min-width: 33%;
  max-width: 100%;
}

/* Subquestion */
td.subquestion-actions span:hover {
  cursor: pointer;
}

/* edit survey */
.template-img {
  padding-top: 0;
}

/* Accordion*/
.full-page-wrapper .handleAccordion {
  display: none;
}

/* Box in resopnses list need a little more space */
div#gview_displayresponses th#displayresponses_cb {
  width: 35px;
  /* Override jQgrid stuff */
}

/* View detail response, make sure left column is not too wide*/
.detailbrowsetable tr th {
  width: 50%;
}

.lead {
  font-weight: 300;
}

/* Make sure buttons is onw row */
.time-statistics-row-buttons,
.nowrap {
  white-space: nowrap;
}

/* Proper overflow */
.time-statistics-table {
  overflow: auto;
}

/* In survey permissions, make grey check icon if only partial permissions */
.mixed {
  opacity: 0.4;
}

#sidemenu-home {
  padding-left: 15px;
}

#quick-menu-container {
  position: absolute;
  width: 50px;
  right: 0;
  top: 50px;
}

.quick-icon-wrapper {
  padding: 15px;
  height: 50px;
}

#quick-menu-container .glyphicon {
  font-size: 18px;
}

#quick-menu-container .navbar-brand {
  padding: 0;
}

a.explorer-group:hover,
a.explorer-group:focus {
  text-decoration: none;
}

.question-explorer-question {
  display: inline-block;
  max-width: 200px;
  overflow: hidden;
  text-overflow: ellipsis;
}

.question-explorer-group-name {
  display: inline-block;
  max-width: 140px;
  overflow: hidden;
  position: relative;
  top: 5px;
  text-overflow: ellipsis;
}

.question-explorer-add-question {
  position: relative;
  top: 5px;
}

.explorer-group-title a.disabled {
  opacity: 0.5;
}

#displayResponsesContainer .ui-jqgrid-bdiv,
#gbox_displaytokens .ui-jqgrid-bdiv {
  overflow: hidden;
}

.statisticstable {
  word-wrap: break-word;
}

.summary-container,
.summary,
#massive-action-container,
#surveyListActions,
.listActions {
  margin: 0 0 20px;
}

.summary-container {
  text-align: right;
}

#massive-action-container,
#surveyListActions,
.listActions {
  padding-left: 0px;
  text-align: left;
}

.push-grid-pager {
  /* push the pager for massive action dropup */
  min-height: 25em;
}

.hoverAction .table-striped > tbody > tr:hover > td {
  background-color: transparent;
}

.hoverAction .table-striped > tbody > tr:hover > td > a:not(.btn) {
  color: white;
}

.ui-priority-secondary {
  background-color: #f5f5f5;
}

#token-grid .table .filters > td .filter-container {
  padding: 0px;
}

#token-grid table.table {
  width: none;
  max-width: none;
}

#token-grid table thead tr #action {
  min-width: 150px;
}

#token-grid .filter-container {
  min-width: 50px;
}

#token-grid table thead tr th {
  /*white-space: nowrap;*/
}

#token-grid table tr.odd .blank_button {
  /*For older Browsers with compatibilty issues*/
  border-color: #f9f9f9;
  background-color: #f9f9f9;
  /*New CSS3 Style of doing it*/
  border-color: rgba(0, 0, 0, 0);
  background-color: rgba(0, 0, 0, 0);
}

#token-grid table tr .blank_button {
  border-color: white;
  background-color: white;
}

#token-grid table tr.selected .blank_button {
  border-color: #eee;
  /* from yiistrap.css*/
  background-color: #eee;
}

#token-grid .name {
  min-width: 150px;
}

#tokenListPager {
  position: relative;
}

.blank_button span {
  max-width: 12px;
}

#edittoken .tab-content #general .form-group .col-md-4 .col-md-4,
#edittoken .tab-content #general .form-group .col-md-4 .col-md-8 {
  padding: 0;
}

div[id^=alertmod_] {
  display: none;
}

/* Can be removed when jqGrid is replaced */
.ui-helper-clearfix {
  min-height: 0;
}

.ui-dialog .ui-dialog-buttonpane {
  background-image: none;
  border-width: 1px 0 0;
  margin-top: 0.5em;
  padding: 0.3em 1em 0.5em 0.4em;
  text-align: left;
}

.ui-helper-clearfix::before,
.ui-helper-clearfix::after {
  border-collapse: collapse;
  content: "";
  display: table;
}

.ui-helper-clearfix::after {
  clear: both;
}

.ui-helper-clearfix::before,
.ui-helper-clearfix::after {
  border-collapse: collapse;
  content: "";
  display: table;
}

.ui-dialog .ui-dialog-buttonpane .ui-dialog-buttonset {
  float: right;
}

.yiiLog {
  margin-bottom: 70px;
}

table#responsedetail tr td {
  max-width: 100px;
  word-wrap: break-word;
}

.in-title {
  position: relative;
  top: -65px;
  right: 15px;
}

.input-group-addon {
  padding: 5px 12px;
}

.multiselect-container > li > a > label > input[type=checkbox] {
  margin-left: 0;
}

.notification-list {
  top: 100%;
  left: 0;
  z-index: 1000;
  float: left;
  min-width: 160px;
  padding: 5px 0;
  margin: 2px 0 0;
  list-style: none;
  font-size: 14px;
  border-radius: 4px;
  background-clip: padding-box;
  overflow-y: auto;
}

.notification-list > li > a {
  display: block;
  padding: 3px 20px;
  clear: both;
  font-weight: normal;
  line-height: 1.428571429;
  white-space: nowrap;
}

.notification-list > li > a:hover,
.notification-list > li > a:focus {
  text-decoration: none;
}

.notification-list > .active > a,
.notification-list > .active > a:hover,
.notification-list > .active > a:focus {
  text-decoration: none;
  outline: 0;
}

.notification-list > .disabled > a:hover,
.notification-list > .disabled > a:focus {
  text-decoration: none;
  background-color: transparent;
  background-image: none;
  filter: progid:DXImageTransform.Microsoft.gradient(enabled=false);
  cursor: not-allowed;
}

#notification-outer-ul {
  height: 400px;
  width: 400px;
}

#notification-inner-ul {
  height: 340px;
  width: 390px;
}

/* Override fixed font in select2 CSS */
.select2-container--bootstrap .select2-selection {
  font-family: Roboto !important;
}

#responses-grid .table-condensed.upload-question {
  margin-bottom: 0;
  background-color: inherit;
}

#responses-grid .filter-container {
  min-width: 6em;
  /* defaut em is 13px : 75/13 = 5.76… */
}

.edit-participant-modal-body {
  max-height: 500px;
  overflow-y: auto;
}

/* Condition builder */
.scenario-heading {
  padding: 0;
}

.scenario-heading .delete-scenario-form {
  padding-top: 6px;
}

.condition-header-button {
  margin-top: -10px;
  margin-right: 10px;
}

/* Needed for buttons that are pulled right in the conditions bar */
.margin-left {
  margin-left: 5px;
}

.conditions-table {
  margin-bottom: 0;
}

.condition-and-or-or {
  margin-left: 20px;
}

/* Tabs used within form in condition designer */
#editconditions .tab-content,
#quick-add-conditions-form .tab-content {
  padding-top: 0;
}

#login-panel {
  max-width: 400px;
  margin-left: auto;
  margin-right: auto;
}

/*
 * Row with equal height columns
 * --------------------------------------------------
 */
.row-eq-height {
  display: -webkit-box;
  display: -webkit-flex;
  display: -ms-flexbox;
  display: flex;
  margin-bottom: 30px;
}

#insertmethod-container {
  display: none;
}

/* Some printing optimization */
@media print {
  html, body {
    margin: 0;
    padding: 0;
    max-width: none;
  }
  body {
    text-align: left;
    margin: 0;
    padding: 0;
    width: 100% !important;
  }
  .side-body {
    margin: 0;
    padding: 0;
  }
  #sidebar {
    display: none;
  }
  #browsermenubarid {
    display: none;
  }
  .surveymanagerbar {
    display: none;
  }
  #vue-apps-main-container #vue-sidebar-container {
    display: none;
  }
  #statisticsview .col-12 {
    float: none;
    width: 100%;
    display: block;
  }
  #pjax-content .side-body {
    float: none;
    width: 100%;
    display: block;
  }
  #pjax-content {
    max-width: none !important;
  }
  /* Some stat specific */
  .statisticsbloc {
    float: none;
    width: auto;
    display: block;
  }
  .statisticstable {
    break-inside: avoid;
    page-break-inside: avoid;
    break-after: always;
    page-break-after: always;
  }
  .canvas-chart {
    break-inside: avoid;
    page-break-inside: avoid;
    max-width: 100%;
    height: auto;
  }
  /* Only for stat ? */
  .statisticsbrowsebutton {
    display: none;
  }
  /* Chartjs and legend width */
  body.onStatistics .chartjs-container {
    width: 70%;
    float: left;
  }
  body.onStatistics .legend {
    width: 30%;
    float: left;
  }
  body.onStatistics .legend .col-md-1 {
    display: inline-block;
    width: auto;
    padding: 0;
    padding-right: 3pt;
    padding-left: 3pt;
  }
  body.onStatistics .legend .col-md-10 {
    display: inline-block;
    width: auto;
    padding: 0;
  }
  /* Relaced in adminsidepanel */
  body.onStatistics .ls-flex,
  body.onStatistics .ls-flex-column,
  body.onStatistics .ls-flex-row {
    display: block;
  }
  body.onStatistics #sidebar {
    display: none;
  }
  body.onStatistics .ls-flex-column .col-11,
  body.onStatistics .ls-flex-row .col-11,
  body.onStatistics .ls-flex .col-11 {
    width: auto;
  }
}
.currentQuestionTypeImageContainer img {
  max-width: 100%;
}

/*custom margin and padding*/
.custom.custom-no-padding {
  padding: 0;
}

.custom.custom-no-margin {
  padding: 0;
}

.custom.custom-padding.add5 {
  padding: 5px;
}

.custom.custom-padding.left-5 {
  padding-left: 5px;
}

.custom.custom-padding.right-5 {
  padding-right: 5px;
}

.custom.custom-padding.top-5 {
  padding-top: 5px;
}

.custom.custom-padding.bottom-5 {
  padding-bottom: 5px;
}

.custom.custom-padding.add10 {
  padding: 10px;
}

.custom.custom-padding.left-10 {
  padding-left: 10px;
}

.custom.custom-padding.right-10 {
  padding-right: 10px;
}

.custom.custom-padding.top-10 {
  padding-top: 10px;
}

.custom.custom-padding.bottom-10 {
  padding-bottom: 10px;
}

.custom.custom-padding.add15 {
  padding: 15px;
}

.custom.custom-padding.left-15 {
  padding-left: 15px;
}

.custom.custom-padding.right-15 {
  padding-right: 15px;
}

.custom.custom-padding.top-15 {
  padding-top: 15px;
}

.custom.custom-padding.bottom-15 {
  padding-bottom: 15px;
}

.custom.custom-padding.add20 {
  padding: 20px;
}

.custom.custom-padding.left-20 {
  padding-left: 20px;
}

.custom.custom-padding.right-20 {
  padding-right: 20px;
}

.custom.custom-padding.top-20 {
  padding-top: 20px;
}

.custom.custom-padding.bottom-20 {
  padding-bottom: 20px;
}

.custom.custom-padding.add25 {
  padding: 25px;
}

.custom.custom-padding.left-25 {
  padding-left: 25px;
}

.custom.custom-padding.right-25 {
  padding-right: 25px;
}

.custom.custom-padding.top-25 {
  padding-top: 25px;
}

.custom.custom-padding.bottom-25 {
  padding-bottom: 25px;
}

.custom.custom-padding.add30 {
  padding: 30px;
}

.custom.custom-padding.left-30 {
  padding-left: 30px;
}

.custom.custom-padding.right-30 {
  padding-right: 30px;
}

.custom.custom-padding.top-30 {
  padding-top: 30px;
}

.custom.custom-padding.bottom-30 {
  padding-bottom: 30px;
}

.custom.custom-padding.add35 {
  padding: 35px;
}

.custom.custom-padding.left-35 {
  padding-left: 35px;
}

.custom.custom-padding.right-35 {
  padding-right: 35px;
}

.custom.custom-padding.top-35 {
  padding-top: 35px;
}

.custom.custom-padding.bottom-35 {
  padding-bottom: 35px;
}

@media only screen and (min-width: 961px) {
  .custom.custom-padding-responsive.large.add5 {
    padding: 5px;
  }
  .custom.custom-padding-responsive.large.left-5 {
    padding-left: 5px;
  }
  .custom.custom-padding-responsive.large.right-5 {
    padding-right: 5px;
  }
  .custom.custom-padding-responsive.large.top-5 {
    padding-top: 5px;
  }
  .custom.custom-padding-responsive.large.bottom-5 {
    padding-bottom: 5px;
  }
  .custom.custom-padding-responsive.large.add10 {
    padding: 10px;
  }
  .custom.custom-padding-responsive.large.left-10 {
    padding-left: 10px;
  }
  .custom.custom-padding-responsive.large.right-10 {
    padding-right: 10px;
  }
  .custom.custom-padding-responsive.large.top-10 {
    padding-top: 10px;
  }
  .custom.custom-padding-responsive.large.bottom-10 {
    padding-bottom: 10px;
  }
  .custom.custom-padding-responsive.large.add15 {
    padding: 15px;
  }
  .custom.custom-padding-responsive.large.left-15 {
    padding-left: 15px;
  }
  .custom.custom-padding-responsive.large.right-15 {
    padding-right: 15px;
  }
  .custom.custom-padding-responsive.large.top-15 {
    padding-top: 15px;
  }
  .custom.custom-padding-responsive.large.bottom-15 {
    padding-bottom: 15px;
  }
  .custom.custom-padding-responsive.large.add20 {
    padding: 20px;
  }
  .custom.custom-padding-responsive.large.left-20 {
    padding-left: 20px;
  }
  .custom.custom-padding-responsive.large.right-20 {
    padding-right: 20px;
  }
  .custom.custom-padding-responsive.large.top-20 {
    padding-top: 20px;
  }
  .custom.custom-padding-responsive.large.bottom-20 {
    padding-bottom: 20px;
  }
  .custom.custom-padding-responsive.large.add25 {
    padding: 25px;
  }
  .custom.custom-padding-responsive.large.left-25 {
    padding-left: 25px;
  }
  .custom.custom-padding-responsive.large.right-25 {
    padding-right: 25px;
  }
  .custom.custom-padding-responsive.large.top-25 {
    padding-top: 25px;
  }
  .custom.custom-padding-responsive.large.bottom-25 {
    padding-bottom: 25px;
  }
  .custom.custom-padding-responsive.large.add30 {
    padding: 30px;
  }
  .custom.custom-padding-responsive.large.left-30 {
    padding-left: 30px;
  }
  .custom.custom-padding-responsive.large.right-30 {
    padding-right: 30px;
  }
  .custom.custom-padding-responsive.large.top-30 {
    padding-top: 30px;
  }
  .custom.custom-padding-responsive.large.bottom-30 {
    padding-bottom: 30px;
  }
  .custom.custom-padding-responsive.large.add35 {
    padding: 35px;
  }
  .custom.custom-padding-responsive.large.left-35 {
    padding-left: 35px;
  }
  .custom.custom-padding-responsive.large.right-35 {
    padding-right: 35px;
  }
  .custom.custom-padding-responsive.large.top-35 {
    padding-top: 35px;
  }
  .custom.custom-padding-responsive.large.bottom-35 {
    padding-bottom: 35px;
  }
}
@media only screen and (min-width: 769px) {
  .custom.custom-padding-responsive.medium.add5 {
    padding: 5px;
  }
  .custom.custom-padding-responsive.medium.left-5 {
    padding-left: 5px;
  }
  .custom.custom-padding-responsive.medium.right-5 {
    padding-right: 5px;
  }
  .custom.custom-padding-responsive.medium.top-5 {
    padding-top: 5px;
  }
  .custom.custom-padding-responsive.medium.bottom-5 {
    padding-bottom: 5px;
  }
  .custom.custom-padding-responsive.medium.add10 {
    padding: 10px;
  }
  .custom.custom-padding-responsive.medium.left-10 {
    padding-left: 10px;
  }
  .custom.custom-padding-responsive.medium.right-10 {
    padding-right: 10px;
  }
  .custom.custom-padding-responsive.medium.top-10 {
    padding-top: 10px;
  }
  .custom.custom-padding-responsive.medium.bottom-10 {
    padding-bottom: 10px;
  }
  .custom.custom-padding-responsive.medium.add15 {
    padding: 15px;
  }
  .custom.custom-padding-responsive.medium.left-15 {
    padding-left: 15px;
  }
  .custom.custom-padding-responsive.medium.right-15 {
    padding-right: 15px;
  }
  .custom.custom-padding-responsive.medium.top-15 {
    padding-top: 15px;
  }
  .custom.custom-padding-responsive.medium.bottom-15 {
    padding-bottom: 15px;
  }
  .custom.custom-padding-responsive.medium.add20 {
    padding: 20px;
  }
  .custom.custom-padding-responsive.medium.left-20 {
    padding-left: 20px;
  }
  .custom.custom-padding-responsive.medium.right-20 {
    padding-right: 20px;
  }
  .custom.custom-padding-responsive.medium.top-20 {
    padding-top: 20px;
  }
  .custom.custom-padding-responsive.medium.bottom-20 {
    padding-bottom: 20px;
  }
  .custom.custom-padding-responsive.medium.add25 {
    padding: 25px;
  }
  .custom.custom-padding-responsive.medium.left-25 {
    padding-left: 25px;
  }
  .custom.custom-padding-responsive.medium.right-25 {
    padding-right: 25px;
  }
  .custom.custom-padding-responsive.medium.top-25 {
    padding-top: 25px;
  }
  .custom.custom-padding-responsive.medium.bottom-25 {
    padding-bottom: 25px;
  }
  .custom.custom-padding-responsive.medium.add30 {
    padding: 30px;
  }
  .custom.custom-padding-responsive.medium.left-30 {
    padding-left: 30px;
  }
  .custom.custom-padding-responsive.medium.right-30 {
    padding-right: 30px;
  }
  .custom.custom-padding-responsive.medium.top-30 {
    padding-top: 30px;
  }
  .custom.custom-padding-responsive.medium.bottom-30 {
    padding-bottom: 30px;
  }
  .custom.custom-padding-responsive.medium.add35 {
    padding: 35px;
  }
  .custom.custom-padding-responsive.medium.left-35 {
    padding-left: 35px;
  }
  .custom.custom-padding-responsive.medium.right-35 {
    padding-right: 35px;
  }
  .custom.custom-padding-responsive.medium.top-35 {
    padding-top: 35px;
  }
  .custom.custom-padding-responsive.medium.bottom-35 {
    padding-bottom: 35px;
  }
}
.custom.custom-padding-responsive.small.add5 {
  padding: 5px;
}

.custom.custom-padding-responsive.small.left-5 {
  padding-left: 5px;
}

.custom.custom-padding-responsive.small.right-5 {
  padding-right: 5px;
}

.custom.custom-padding-responsive.small.top-5 {
  padding-top: 5px;
}

.custom.custom-padding-responsive.small.bottom-5 {
  padding-bottom: 5px;
}

.custom.custom-padding-responsive.small.add10 {
  padding: 10px;
}

.custom.custom-padding-responsive.small.left-10 {
  padding-left: 10px;
}

.custom.custom-padding-responsive.small.right-10 {
  padding-right: 10px;
}

.custom.custom-padding-responsive.small.top-10 {
  padding-top: 10px;
}

.custom.custom-padding-responsive.small.bottom-10 {
  padding-bottom: 10px;
}

.custom.custom-padding-responsive.small.add15 {
  padding: 15px;
}

.custom.custom-padding-responsive.small.left-15 {
  padding-left: 15px;
}

.custom.custom-padding-responsive.small.right-15 {
  padding-right: 15px;
}

.custom.custom-padding-responsive.small.top-15 {
  padding-top: 15px;
}

.custom.custom-padding-responsive.small.bottom-15 {
  padding-bottom: 15px;
}

.custom.custom-padding-responsive.small.add20 {
  padding: 20px;
}

.custom.custom-padding-responsive.small.left-20 {
  padding-left: 20px;
}

.custom.custom-padding-responsive.small.right-20 {
  padding-right: 20px;
}

.custom.custom-padding-responsive.small.top-20 {
  padding-top: 20px;
}

.custom.custom-padding-responsive.small.bottom-20 {
  padding-bottom: 20px;
}

.custom.custom-padding-responsive.small.add25 {
  padding: 25px;
}

.custom.custom-padding-responsive.small.left-25 {
  padding-left: 25px;
}

.custom.custom-padding-responsive.small.right-25 {
  padding-right: 25px;
}

.custom.custom-padding-responsive.small.top-25 {
  padding-top: 25px;
}

.custom.custom-padding-responsive.small.bottom-25 {
  padding-bottom: 25px;
}

.custom.custom-padding-responsive.small.add30 {
  padding: 30px;
}

.custom.custom-padding-responsive.small.left-30 {
  padding-left: 30px;
}

.custom.custom-padding-responsive.small.right-30 {
  padding-right: 30px;
}

.custom.custom-padding-responsive.small.top-30 {
  padding-top: 30px;
}

.custom.custom-padding-responsive.small.bottom-30 {
  padding-bottom: 30px;
}

.custom.custom-padding-responsive.small.add35 {
  padding: 35px;
}

.custom.custom-padding-responsive.small.left-35 {
  padding-left: 35px;
}

.custom.custom-padding-responsive.small.right-35 {
  padding-right: 35px;
}

.custom.custom-padding-responsive.small.top-35 {
  padding-top: 35px;
}

.custom.custom-padding-responsive.small.bottom-35 {
  padding-bottom: 35px;
}

.custom.custom-margin.add5 {
  margin: 5px;
}

.custom.custom-margin.left-5 {
  margin-left: 5px;
}

.custom.custom-margin.right-5 {
  margin-right: 5px;
}

.custom.custom-margin.top-5 {
  margin-top: 5px;
}

.custom.custom-margin.bottom-5 {
  margin-bottom: 5px;
}

.custom.custom-margin.add10 {
  margin: 10px;
}

.custom.custom-margin.left-10 {
  margin-left: 10px;
}

.custom.custom-margin.right-10 {
  margin-right: 10px;
}

.custom.custom-margin.top-10 {
  margin-top: 10px;
}

.custom.custom-margin.bottom-10 {
  margin-bottom: 10px;
}

.custom.custom-margin.add15 {
  margin: 15px;
}

.custom.custom-margin.left-15 {
  margin-left: 15px;
}

.custom.custom-margin.right-15 {
  margin-right: 15px;
}

.custom.custom-margin.top-15 {
  margin-top: 15px;
}

.custom.custom-margin.bottom-15 {
  margin-bottom: 15px;
}

.custom.custom-margin.add20 {
  margin: 20px;
}

.custom.custom-margin.left-20 {
  margin-left: 20px;
}

.custom.custom-margin.right-20 {
  margin-right: 20px;
}

.custom.custom-margin.top-20 {
  margin-top: 20px;
}

.custom.custom-margin.bottom-20 {
  margin-bottom: 20px;
}

.custom.custom-margin.add25 {
  margin: 25px;
}

.custom.custom-margin.left-25 {
  margin-left: 25px;
}

.custom.custom-margin.right-25 {
  margin-right: 25px;
}

.custom.custom-margin.top-25 {
  margin-top: 25px;
}

.custom.custom-margin.bottom-25 {
  margin-bottom: 25px;
}

.custom.custom-margin.add30 {
  margin: 30px;
}

.custom.custom-margin.left-30 {
  margin-left: 30px;
}

.custom.custom-margin.right-30 {
  margin-right: 30px;
}

.custom.custom-margin.top-30 {
  margin-top: 30px;
}

.custom.custom-margin.bottom-30 {
  margin-bottom: 30px;
}

.custom.custom-margin.add35 {
  margin: 35px;
}

.custom.custom-margin.left-35 {
  margin-left: 35px;
}

.custom.custom-margin.right-35 {
  margin-right: 35px;
}

.custom.custom-margin.top-35 {
  margin-top: 35px;
}

.custom.custom-margin.bottom-35 {
  margin-bottom: 35px;
}

.custom.custom-child-margin.left-to-right * {
  margin-left: 3px;
}

.custom.custom-child-margin.right-to-left * {
  margin-right: 3px;
}

@media only screen and (min-width: 961px) {
  .custom.custom-margin-responsive.large.add5 {
    margin: 5px;
  }
  .custom.custom-margin-responsive.large.left-5 {
    margin-left: 5px;
  }
  .custom.custom-margin-responsive.large.right-5 {
    margin-right: 5px;
  }
  .custom.custom-margin-responsive.large.top-5 {
    margin-top: 5px;
  }
  .custom.custom-margin-responsive.large.bottom-5 {
    margin-bottom: 5px;
  }
  .custom.custom-margin-responsive.large.add10 {
    margin: 10px;
  }
  .custom.custom-margin-responsive.large.left-10 {
    margin-left: 10px;
  }
  .custom.custom-margin-responsive.large.right-10 {
    margin-right: 10px;
  }
  .custom.custom-margin-responsive.large.top-10 {
    margin-top: 10px;
  }
  .custom.custom-margin-responsive.large.bottom-10 {
    margin-bottom: 10px;
  }
  .custom.custom-margin-responsive.large.add15 {
    margin: 15px;
  }
  .custom.custom-margin-responsive.large.left-15 {
    margin-left: 15px;
  }
  .custom.custom-margin-responsive.large.right-15 {
    margin-right: 15px;
  }
  .custom.custom-margin-responsive.large.top-15 {
    margin-top: 15px;
  }
  .custom.custom-margin-responsive.large.bottom-15 {
    margin-bottom: 15px;
  }
  .custom.custom-margin-responsive.large.add20 {
    margin: 20px;
  }
  .custom.custom-margin-responsive.large.left-20 {
    margin-left: 20px;
  }
  .custom.custom-margin-responsive.large.right-20 {
    margin-right: 20px;
  }
  .custom.custom-margin-responsive.large.top-20 {
    margin-top: 20px;
  }
  .custom.custom-margin-responsive.large.bottom-20 {
    margin-bottom: 20px;
  }
  .custom.custom-margin-responsive.large.add25 {
    margin: 25px;
  }
  .custom.custom-margin-responsive.large.left-25 {
    margin-left: 25px;
  }
  .custom.custom-margin-responsive.large.right-25 {
    margin-right: 25px;
  }
  .custom.custom-margin-responsive.large.top-25 {
    margin-top: 25px;
  }
  .custom.custom-margin-responsive.large.bottom-25 {
    margin-bottom: 25px;
  }
  .custom.custom-margin-responsive.large.add30 {
    margin: 30px;
  }
  .custom.custom-margin-responsive.large.left-30 {
    margin-left: 30px;
  }
  .custom.custom-margin-responsive.large.right-30 {
    margin-right: 30px;
  }
  .custom.custom-margin-responsive.large.top-30 {
    margin-top: 30px;
  }
  .custom.custom-margin-responsive.large.bottom-30 {
    margin-bottom: 30px;
  }
  .custom.custom-margin-responsive.large.add35 {
    margin: 35px;
  }
  .custom.custom-margin-responsive.large.left-35 {
    margin-left: 35px;
  }
  .custom.custom-margin-responsive.large.right-35 {
    margin-right: 35px;
  }
  .custom.custom-margin-responsive.large.top-35 {
    margin-top: 35px;
  }
  .custom.custom-margin-responsive.large.bottom-35 {
    margin-bottom: 35px;
  }
}
@media only screen and (min-width: 769px) {
  .custom.custom-margin-responsive.medium.add5 {
    margin: 5px;
  }
  .custom.custom-margin-responsive.medium.left-5 {
    margin-left: 5px;
  }
  .custom.custom-margin-responsive.medium.right-5 {
    margin-right: 5px;
  }
  .custom.custom-margin-responsive.medium.top-5 {
    margin-top: 5px;
  }
  .custom.custom-margin-responsive.medium.bottom-5 {
    margin-bottom: 5px;
  }
  .custom.custom-margin-responsive.medium.add10 {
    margin: 10px;
  }
  .custom.custom-margin-responsive.medium.left-10 {
    margin-left: 10px;
  }
  .custom.custom-margin-responsive.medium.right-10 {
    margin-right: 10px;
  }
  .custom.custom-margin-responsive.medium.top-10 {
    margin-top: 10px;
  }
  .custom.custom-margin-responsive.medium.bottom-10 {
    margin-bottom: 10px;
  }
  .custom.custom-margin-responsive.medium.add15 {
    margin: 15px;
  }
  .custom.custom-margin-responsive.medium.left-15 {
    margin-left: 15px;
  }
  .custom.custom-margin-responsive.medium.right-15 {
    margin-right: 15px;
  }
  .custom.custom-margin-responsive.medium.top-15 {
    margin-top: 15px;
  }
  .custom.custom-margin-responsive.medium.bottom-15 {
    margin-bottom: 15px;
  }
  .custom.custom-margin-responsive.medium.add20 {
    margin: 20px;
  }
  .custom.custom-margin-responsive.medium.left-20 {
    margin-left: 20px;
  }
  .custom.custom-margin-responsive.medium.right-20 {
    margin-right: 20px;
  }
  .custom.custom-margin-responsive.medium.top-20 {
    margin-top: 20px;
  }
  .custom.custom-margin-responsive.medium.bottom-20 {
    margin-bottom: 20px;
  }
  .custom.custom-margin-responsive.medium.add25 {
    margin: 25px;
  }
  .custom.custom-margin-responsive.medium.left-25 {
    margin-left: 25px;
  }
  .custom.custom-margin-responsive.medium.right-25 {
    margin-right: 25px;
  }
  .custom.custom-margin-responsive.medium.top-25 {
    margin-top: 25px;
  }
  .custom.custom-margin-responsive.medium.bottom-25 {
    margin-bottom: 25px;
  }
  .custom.custom-margin-responsive.medium.add30 {
    margin: 30px;
  }
  .custom.custom-margin-responsive.medium.left-30 {
    margin-left: 30px;
  }
  .custom.custom-margin-responsive.medium.right-30 {
    margin-right: 30px;
  }
  .custom.custom-margin-responsive.medium.top-30 {
    margin-top: 30px;
  }
  .custom.custom-margin-responsive.medium.bottom-30 {
    margin-bottom: 30px;
  }
  .custom.custom-margin-responsive.medium.add35 {
    margin: 35px;
  }
  .custom.custom-margin-responsive.medium.left-35 {
    margin-left: 35px;
  }
  .custom.custom-margin-responsive.medium.right-35 {
    margin-right: 35px;
  }
  .custom.custom-margin-responsive.medium.top-35 {
    margin-top: 35px;
  }
  .custom.custom-margin-responsive.medium.bottom-35 {
    margin-bottom: 35px;
  }
}
.custom.custom-margin-responsive.small.add5 {
  margin: 5px;
}

.custom.custom-margin-responsive.small.left-5 {
  margin-left: 5px;
}

.custom.custom-margin-responsive.small.right-5 {
  margin-right: 5px;
}

.custom.custom-margin-responsive.small.top-5 {
  margin-top: 5px;
}

.custom.custom-margin-responsive.small.bottom-5 {
  margin-bottom: 5px;
}

.custom.custom-margin-responsive.small.add10 {
  margin: 10px;
}

.custom.custom-margin-responsive.small.left-10 {
  margin-left: 10px;
}

.custom.custom-margin-responsive.small.right-10 {
  margin-right: 10px;
}

.custom.custom-margin-responsive.small.top-10 {
  margin-top: 10px;
}

.custom.custom-margin-responsive.small.bottom-10 {
  margin-bottom: 10px;
}

.custom.custom-margin-responsive.small.add15 {
  margin: 15px;
}

.custom.custom-margin-responsive.small.left-15 {
  margin-left: 15px;
}

.custom.custom-margin-responsive.small.right-15 {
  margin-right: 15px;
}

.custom.custom-margin-responsive.small.top-15 {
  margin-top: 15px;
}

.custom.custom-margin-responsive.small.bottom-15 {
  margin-bottom: 15px;
}

.custom.custom-margin-responsive.small.add20 {
  margin: 20px;
}

.custom.custom-margin-responsive.small.left-20 {
  margin-left: 20px;
}

.custom.custom-margin-responsive.small.right-20 {
  margin-right: 20px;
}

.custom.custom-margin-responsive.small.top-20 {
  margin-top: 20px;
}

.custom.custom-margin-responsive.small.bottom-20 {
  margin-bottom: 20px;
}

.custom.custom-margin-responsive.small.add25 {
  margin: 25px;
}

.custom.custom-margin-responsive.small.left-25 {
  margin-left: 25px;
}

.custom.custom-margin-responsive.small.right-25 {
  margin-right: 25px;
}

.custom.custom-margin-responsive.small.top-25 {
  margin-top: 25px;
}

.custom.custom-margin-responsive.small.bottom-25 {
  margin-bottom: 25px;
}

.custom.custom-margin-responsive.small.add30 {
  margin: 30px;
}

.custom.custom-margin-responsive.small.left-30 {
  margin-left: 30px;
}

.custom.custom-margin-responsive.small.right-30 {
  margin-right: 30px;
}

.custom.custom-margin-responsive.small.top-30 {
  margin-top: 30px;
}

.custom.custom-margin-responsive.small.bottom-30 {
  margin-bottom: 30px;
}

.custom.custom-margin-responsive.small.add35 {
  margin: 35px;
}

.custom.custom-margin-responsive.small.left-35 {
  margin-left: 35px;
}

.custom.custom-margin-responsive.small.right-35 {
  margin-right: 35px;
}

.custom.custom-margin-responsive.small.top-35 {
  margin-top: 35px;
}

.custom.custom-margin-responsive.small.bottom-35 {
  margin-bottom: 35px;
}

textarea.form-control.input-text {
  /* Show a textarea not so big at starting */
  height: 2.4em;
}

.template-files-delete-button {
  margin: 1px 0 0 0;
  padding: 0 5px;
}

/* Override sort icons for datatables */
table.dataTable thead .sorting:after,
table.dataTable thead .sorting_asc:after,
table.dataTable thead .sorting_desc:after,
table.dataTable thead .sorting_asc_disabled:after,
table.dataTable thead .sorting_desc_disabled:after {
  font-family: "FontAwesome" !important;
}

table.dataTable thead .sorting:after {
  content: "\f0dc" !important;
  /* sort */
}

table.dataTable thead .sorting_asc:after {
  content: "\f0de" !important;
  /* sort-by-attributes */
}

table.dataTable thead .sorting_desc:after {
  content: "\f0dd" !important;
  /* sort-by-attributes-alt */
}

.menubar.sticky {
  position: fixed;
  top: 0;
  margin-top: 0;
  z-index: 1030;
}

#sticky-topbar-placeholder {
  display: none;
}

.menubar.sticky + #sticky-topbar-placeholder {
  display: block;
}

.baseline-align > * {
  vertical-align: baseline;
}

.baseline-align > .form-group {
  display: inline-block;
}

/* Reduce margins for question editor */
/* Scrollable subquestion/answer tables*/
.subquestions-table-wrapper,
.answeroptions-table-wrapper {
  display: block;
  overflow: auto;
  margin-bottom: 20px;
}

.subquestions-table,
.answeroptions-table {
  margin-bottom: 0px;
}

.subquestions-table input.code,
.answeroptions-table input.code {
  min-width: 70px;
}

.subquestions-table > tbody > tr > td:first-of-type,
.answeroptions-table > tbody > tr > td:first-of-type {
  padding-left: 0;
}

.subquestions-table > tbody > tr > td:last-of-type,
.answeroptions-table > tbody > tr > td:last-of-type {
  padding-right: 0;
}

/** Surveys Grid View **/
#survey-grid {
  overflow-x: visible;
}

/* Fix text alignment on RTL */
html[dir=rtl] .dropdown-menu,
html[dir=rtl] th {
  text-align: initial;
}

.list-group-item.disabled {
  color: #777;
  cursor: not-allowed;
  background-color: #eee;
}

.list-group-item.disabled {
  color: #777;
  cursor: not-allowed;
  background-color: #eee;
}

#survey-nav .nav-link {
  border: none;
}
#survey-nav .nav-link:hover {
  color: #333;
}
#survey-nav .nav-link:focus {
  color: #333;
}

/** List Questions Grid **/
#question-grid {
  overflow-x: visible;
}

.accordion-button:not(.collapsed) {
  background-color: #fff;
  color: #000;
}

.jcarousel-wrapper {
  margin: 20px auto;
  position: relative;
  border: 10px solid #fff;
  -webkit-border-radius: 5px;
  -moz-border-radius: 5px;
  border-radius: 5px;
  -webkit-box-shadow: 0 0 2px #999;
  -moz-box-shadow: 0 0 2px #999;
  box-shadow: 0 0 2px #999;
}

/** Carousel **/
.jcarousel {
  position: relative;
  overflow: hidden;
  width: 100%;
}

.jcarousel ul {
  width: 20000em;
  position: relative;
  list-style: none;
  margin: 0;
  padding: 0;
}

.jcarousel li {
  width: 200px;
  float: left;
  border: 1px solid #fff;
  -moz-box-sizing: border-box;
  -webkit-box-sizing: border-box;
  box-sizing: border-box;
}

.jcarousel img {
  display: block;
  max-width: 100%;
  height: auto !important;
}

/** Carousel Controls **/
.jcarousel-control-prev,
.jcarousel-control-next {
  position: absolute;
  top: 50%;
  margin-top: -15px;
  width: 30px;
  height: 30px;
  text-align: center;
  background: #4E443C;
  color: #fff;
  text-decoration: none;
  text-shadow: 0 0 1px #000;
  font: 24px/27px Arial, sans-serif;
  -webkit-border-radius: 30px;
  -moz-border-radius: 30px;
  border-radius: 30px;
  -webkit-box-shadow: 0 0 4px #F0EFE7;
  -moz-box-shadow: 0 0 4px #F0EFE7;
  box-shadow: 0 0 4px #F0EFE7;
}

.jcarousel-control-prev {
  left: 15px;
}

.jcarousel-control-next {
  right: 15px;
}

/** Carousel Pagination **/
.jcarousel-pagination {
  position: absolute;
  bottom: -40px;
  left: 50%;
  -webkit-transform: translate(-50%, 0);
  -ms-transform: translate(-50%, 0);
  transform: translate(-50%, 0);
  margin: 0;
}

.jcarousel-pagination a {
  text-decoration: none;
  display: inline-block;
  font-size: 11px;
  height: 10px;
  width: 10px;
  line-height: 10px;
  background: #fff;
  color: #4E443C;
  border-radius: 10px;
  text-indent: -9999px;
  margin-right: 7px;
  -webkit-box-shadow: 0 0 2px #4E443C;
  -moz-box-shadow: 0 0 2px #4E443C;
  box-shadow: 0 0 2px #4E443C;
}

.jcarousel-pagination a.active {
  background: #4E443C;
  color: #fff;
  opacity: 1;
  -webkit-box-shadow: 0 0 2px #F0EFE7;
  -moz-box-shadow: 0 0 2px #F0EFE7;
  box-shadow: 0 0 2px #F0EFE7;
}

.template-miniature {
  cursor: pointer;
}

.item.inactive {
  display: none;
}

#cpdbatt {
  min-height: 100px;
}

.draggable-container {
  min-height: 300px;
}

#newcreated,
#tokenattribute,
#csvattribute,
#centralattribute {
  margin-left: 0.75%;
  margin-right: 0.75%;
  margin-bottom: 20px;
}

#tokenattribute {
  margin-left: 1.5%;
}

#centralattribute {
  margin-right: 1.5%;
}

#centralattribute .centralatt {
  padding-bottom: 15px;
}

#newcreated .attribute-item input {
  display: block;
  margin: 2px auto;
  width: 80%;
}

#centralattribute div.centralatt div.token-attribute {
  margin-top: -5px;
  min-height: 20px;
}

#newcreated,
#tokenattribute {
  height: 100%;
}

.heading {
  height: auto;
  padding-top: 7px;
  font-weight: bold;
}

div.mappable-attribute-wrapper {
  width: 80%;
  margin: 6px auto;
  padding: 6px;
}

div.attribute-item, .already-mapped-attribute {
  width: 80%;
  margin: 6px auto;
  padding: 4px;
  text-align: center;
}

#centralattribute .explanation {
  width: 90%;
  margin: 0 auto;
  text-align: left;
}

#centralattribute .explanation-row {
  display: table-row;
}

#centralattribute .explanation input,
#centralattribute .explanation label {
  display: table-cell;
  padding-top: 4px;
  padding-bottom: 4px;
}

#centralattribute .explanation label {
  padding-left: 8px;
}

.attribute-item.draggable {
  cursor: move;
}

div.mappable-attribute-wrapper.target-hover {
  padding-bottom: 27px;
}

div.mappable-attribute-wrapper.paired.target-hover {
  padding-bottom: 4px;
}

div.mappable-attribute-wrapper.paired.ui-state-disabled {
  opacity: 1;
  filter: alpha(opacity=100);
}

.draggable-container .attribute-column .ui-draggable-dragging {
  z-index: 100;
}

/* Existing attribute column in CSV CPDB import */
.centralatt {
  min-height: 100px;
}

#selectable .ui-selecting {
  background: #8CCE00;
}

#selectable .ui-selected {
  background: #C1DD7F;
  color: #000000;
}

#selectable {
  list-style-type: none;
  margin: 2px;
  padding: 0;
  width: 90%;
}

#selectable li {
  padding: 1em;
  font-size: 1em;
  height: 9px;
  text-align: center;
  margin: 4px;
}

#feedback {
  font-size: 1.4em;
}

#selectableadd .ui-selecting {
  background: #0066CC;
}

#selectableadd .ui-selected {
  background: #0066CC;
  color: white;
}

#selectableadd {
  list-style-type: none;
  margin: 0;
  padding: 0;
  width: 90%;
  text-align: center;
}

#selectableadd li {
  margin: 3px;
  padding: 0.4em;
  font-size: 1em;
  height: 18px;
  text-align: center;
}

.popupgroup {
  border: 1px solid #DAE5F4;
  padding: 10px;
  border-radius: 3px;
  margin: 8px;
}

#responses-column-filter-modal .checkbox label {
  vertical-align: text-bottom;
  white-space: nowrap;
  overflow-x: hidden;
}

.responses-multiselect-checkboxes {
  overflow-y: scroll;
  height: 60vh;
}

.responses-column-filter-modal-checkbox-buttons {
  text-align: left;
  padding-bottom: 15px;
}

.translate > table {
  table-layout: fixed;
}

.translate td._from_ > .question-text-from {
  width: 100%;
  overflow: auto;
  word-wrap: break-word;
}

.grid-view .table td.button-column, .grid-view .table th.button-column, .grid-view-ls .table td.button-column, .grid-view-ls .table th.button-column {
  white-space: nowrap;
  text-align: initial;
}
.grid-view .table th > .sort-link .caret, .grid-view-ls .table th > .sort-link .caret {
  right: -10px;
}
.grid-view .table .filters > td .filter-container, .grid-view-ls .table .filters > td .filter-container {
  padding: 0;
}

.grid-view-ls .table td {
  vertical-align: middle;
}
.grid-view-ls .table td input[type=checkbox]:after {
  margin-top: -3px;
  margin-right: -3px;
}

.grid-view-ls .table .button-column {
  white-space: nowrap;
  text-align: initial;
  min-width: 50px;
}

.grid-view-ls .summary {
  color: #999999;
  font-size: 12px;
  text-align: right;
}

.grid-view-ls.grid-view-loading {
  background: url(../img/loader.gif) no-repeat 100% 10px;
}

.grid-view-ls.grid-view-loading .table {
  opacity: 0.5;
}

.grid-view-ls.grid-view-loading .table th > .sort-link .caret {
  display: none;
}

.dropdown-menu.larger-dropdown {
  min-width: 240px;
}

.dropdown-submenu {
  position: relative;
}
.dropdown-submenu > .dropdown-menu {
  top: 0;
  left: 100%;
  margin-top: -6px;
  margin-left: -1px;
  -webkit-border-radius: 0 6px 6px 6px;
  -moz-border-radius: 0 6px 6px 6px;
  border-radius: 0 6px 6px 6px;
}
.dropdown-submenu:hover > a:after {
  border-left-color: #555;
}
.dropdown-submenu.float-start {
  float: none;
}
.dropdown-submenu.float-start > .dropdown-menu {
  left: -100%;
  margin-left: 10px;
  -webkit-border-radius: 6px 0 6px 6px;
  -moz-border-radius: 6px 0 6px 6px;
  border-radius: 6px 0 6px 6px;
}

#vue-apps-main-container {
  min-height: 75vh;
}

.fa-stack.halfed {
  height: 1em;
  width: 1em;
  line-height: 1em;
}

.fa-stack-1x.halfed {
  font-size: 0.5em;
}

.fa-1x.halfed {
  font-size: 0.5em;
}

.contain-pulse {
  display: flex;
  flex-flow: row wrap;
  justify-content: center;
  align-content: bottom;
  height: 3em;
}

.square {
  background: rgb(15, 62, 18);
  border-radius: 0.6em;
  box-sizing: border-box;
  height: 2em;
  margin: 0.2em;
  overflow: hidden;
  padding: 0.5em;
  width: 2em;
}

.animate-pulse .square:nth-of-type(1) {
  animation: pulse ease-in-out 1.8s infinite 0.2s;
}
.animate-pulse .square:nth-of-type(2) {
  animation: pulse ease-in-out 1.8s infinite 0.6s;
}
.animate-pulse .square:nth-of-type(3) {
  animation: pulse ease-in-out 1.8s infinite 1s;
}
.animate-pulse .square:nth-of-type(4) {
  animation: pulse ease-in-out 1.8s infinite 1.4s;
}

.simpleWrapper {
  padding: 0;
  margin: 0;
  border: none;
  display: inline-block;
}

:root {
  --LS-admintheme-basecolor: #328637;
  --bs-info-rgb: 57, 153, 63;
}

.open .dropdown-toggle.btn-outline-secondary {
  color: #333333;
  background-color: #ebebeb;
  border: 1px solid #adadad;
}

.open .active.dropdown-toggle.btn-outline-secondary {
  background-color: #c0e3c2;
}

.open .dropdown-toggle.btn-primary {
  color: #fff;
  background-color: #246128;
  border: 1px solid #0f3e12;
}

.open .dropdown-toggle.btn-success {
  color: #fff;
  background-color: #22722b;
  border: 1px solid #0f3e12;
}

.open .dropdown-toggle.btn-info {
  color: #fff;
  background-color: #1c575a;
  border: 1px solid #133d3f;
}

.open .dropdown-toggle.btn-warning {
  color: #fff;
  background-color: #80431e;
  border: 1px solid #5c2e15;
}

a.list-group-item.active:focus, a.list-group-item.active:hover, a.list-group-item.active {
  color: #fff;
  background-color: #328637;
  border: 1px solid #328637;
}

a.list-group-item-success.active:focus, a.list-group-item-success.active:hover, a.list-group-item-success.active {
  color: #fff;
  background-color: #328637;
  border: 1px solid #328637;
}

a.list-group-item-info.active:focus, a.list-group-item-info.active:hover, a.list-group-item-info.active {
  color: #fff;
  background-color: #39993f;
  border: 1px solid #39993f;
}

a.list-group-item-warning.active:focus, a.list-group-item-warning.active:hover, a.list-group-item-warning.active {
  color: #fff;
  background-color: #FFE046;
  border: 1px solid #FFE046;
}

a.list-group-item-danger.active:focus, a.list-group-item-danger.active:hover, a.list-group-item-danger.active {
  color: #fff;
  background-color: #e8afae;
  border: 1px solid #e8afae;
}

.carousel-control:focus, .carousel-control:hover {
  color: #fff;
  opacity: 0.9;
  filter: alpha(opacity=90);
}

.list-surveys h3, .list-surveys .h3, .pagetitle, .side-body h3, .side-body .h3 {
  color: #333333;
  border-bottom: solid 2px #328637;
}

body {
  background-color: #F9F9FB;
}

mark, .mark {
  background: #ff6cb6;
  color: #000;
}

a.badge:hover {
  color: #fff;
}
a.badge:focus {
  color: #fff;
}
a.list-group-item {
  color: #545454;
}
a.list-group-item.active:hover .list-group-item-text {
  color: #afdbb1;
}
a.list-group-item.active:focus .list-group-item-text {
  color: #afdbb1;
}
a.list-group-item.active .list-group-item-text {
  color: #afdbb1;
}
a.list-group-item.active > .badge {
  color: #328637;
  background-color: #fff;
}
a.list-group-item .list-group-item-heading {
  color: #333333;
}
a.list-group-item:hover {
  background-color: #9cba9e;
}
a.list-group-item:focus {
  background-color: #9cba9e;
}
a.thumbnail:hover {
  border: 1px solid #328637;
}
a.thumbnail:focus {
  border: 1px solid #328637;
}
a.thumbnail.active {
  border: 1px solid #328637;
}
a.list-group-item-success {
  color: #328637;
}
a.list-group-item-success:hover {
  color: #328637;
  background-color: #afdbb1;
}
a.list-group-item-success:focus {
  color: #328637;
  background-color: #afdbb1;
}
a.list-group-item-info {
  color: #39993f;
}
a.list-group-item-info:hover {
  color: #39993f;
  background-color: #9bbfc0;
}
a.list-group-item-info:focus {
  color: #39993f;
  background-color: #9bbfc0;
}
a.list-group-item-warning {
  color: #FFE046;
}
a.list-group-item-warning:hover {
  color: #FFE046;
  background-color: #b2947b;
}
a.list-group-item-warning:focus {
  color: #FFE046;
  background-color: #b2947b;
}
a.list-group-item-danger {
  color: #e8afae;
}
a.list-group-item-danger:hover {
  color: #e8afae;
  background-color: #b65453;
}
a.list-group-item-danger:focus {
  color: #e8afae;
  background-color: #b65453;
}
.img-thumbnail {
  background-color: #fff;
  border: 1px solid #dadada;
}

hr {
  border-top: 1px solid #9cba9e;
}

.bg-primary {
  color: #fff;
  background-color: #328637;
}

.bg-success {
  background-color: #c0e3c2;
}

.bg-info {
  background-color: #649b6b;
}

.bg-warning {
  background-color: #bba18c;
}

.bg-danger {
  background-color: #a0352f !important;
}

.page-header {
  border-bottom: 1px solid #9cba9e;
}

abbr[data-original-title] {
  border-bottom: 1px dotted #858585;
}

blockquote {
  border-left: 5px solid #9cba9e;
}
blockquote footer {
  color: #858585;
}
blockquote small, blockquote .small {
  color: #858585;
}
blockquote .small {
  color: #858585;
}
blockquote.float-end {
  border-right: 5px solid #9cba9e;
}

.blockquote-reverse {
  border-right: 5px solid #9cba9e;
}

code {
  color: #c6254e;
  background-color: #f9f1f3;
}

kbd {
  color: #fff;
  background-color: #333333;
  box-shadow: inset 0 -1px 0 rgba(0, 0, 0, 0.25);
}

pre {
  color: #35363F;
  background-color: #f5f5f5;
  border: 1px solid #cccccc;
}

.form-control {
  color: #636363;
  background-color: #fff;
  border: 1px solid #cccccc;
  box-shadow: inset 0 1px 1px rgba(0, 0, 0, 0.075);
}
.form-control:focus {
  border: 1px solid #67afe9;
  box-shadow: inset 0 1px 1px rgba(0, 0, 0, 0.075), 0 0 8px rgba(102, 175, 233, 0.6);
}
.form-control:-ms-input-placeholder {
  color: #858585;
}

.form-control::-moz-placeholder {
  color: #858585;
  opacity: 1;
}

.form-control::-webkit-input-placeholder {
  color: #858585;
}

.form-control[disabled] {
  color: #858585;
  background-color: #f5f5f5;
  opacity: 1;
}

.form-control[readonly] {
  background-color: #f5f5f5;
  opacity: 1;
}

fieldset[disabled] .form-control {
  background-color: #f5f5f5;
  opacity: 1;
}

.input-group-addon {
  color: #636363;
  background-color: #9cba9e;
  border: 1px solid #cccccc;
}

.navbar-form {
  box-shadow: inset 0 1px 0 rgba(255, 255, 255, 0.1), 0 1px 0 rgba(255, 255, 255, 0.1);
}

.navbar-default {
  background-color: #363e29;
  border: 1px solid #252b1c;
}
.navbar-default .navbar-brand {
  color: #0f3e12;
}
.navbar-default .navbar-brand:hover {
  color: #649b6b;
}
.navbar-default .navbar-brand:focus {
  color: #649b6b;
}
.navbar-default .navbar-text {
  color: #fff;
}
.navbar-default .navbar-toggle {
  border: 1px solid #dadada;
}
.navbar-default .navbar-toggle:hover {
  background-color: #dadada;
}
.navbar-default .navbar-toggle:focus {
  background-color: #dadada;
}
.navbar-default .navbar-collapse {
  border: 1px solid #252b1c;
}
.navbar-default .navbar-form {
  border: 1px solid #252b1c;
}
.navbar-default .navbar-link {
  color: #84b39a;
}
.navbar-default .navbar-link:hover {
  color: #fff;
}
.navbar-default .navbar-nav > li > a {
  color: #0f3e12;
}
.navbar-default .navbar-nav > li > a:hover {
  color: #fff;
}
.navbar-default .navbar-nav > li > a:focus {
  color: #fff;
}
.navbar-default .navbar-nav > .active > a {
  color: #fff;
  background-color: #252b1c;
}
.navbar-default .navbar-nav > .active > a:hover {
  color: #fff;
  background-color: #252b1c;
}
.navbar-default .navbar-nav > .active > a:focus {
  color: #fff;
  background-color: #252b1c;
}
.navbar-default .navbar-nav > .disabled > a {
  color: #adadad;
}
.navbar-default .navbar-nav > .disabled > a:hover {
  color: #adadad;
}
.navbar-default .navbar-nav > .disabled > a:focus {
  color: #adadad;
}
.navbar-default .navbar-nav > .open > a {
  background-color: #252b1c;
  color: #fff;
}
.navbar-default .navbar-nav > .open > a:hover {
  background-color: #252b1c;
  color: #fff;
}
.navbar-default .navbar-nav > .open > a:focus {
  background-color: #252b1c;
  color: #fff;
}

.navbar-inverse {
  background-color: #252b1c;
  border: 1px solid #080808;
}
.navbar-inverse .navbar-brand {
  color: #858585;
}
.navbar-inverse .navbar-brand:hover {
  color: #fff;
}
.navbar-inverse .navbar-brand:focus {
  color: #fff;
}
.navbar-inverse .navbar-text {
  color: #858585;
}
.navbar-inverse .navbar-toggle {
  border: 1px solid #333333;
}
.navbar-inverse .navbar-toggle:hover {
  background-color: #333333;
}
.navbar-inverse .navbar-toggle:focus {
  background-color: #333333;
}
.navbar-inverse .navbar-collapse {
  border: 1px solid #101010;
}
.navbar-inverse .navbar-form {
  border: 1px solid #101010;
}
.navbar-inverse .navbar-link {
  color: #858585;
}
.navbar-inverse .navbar-link:hover {
  color: #fff;
}
.navbar-inverse .navbar-nav > li > a {
  color: #858585;
}
.navbar-inverse .navbar-nav > li > a:hover {
  color: #fff;
}
.navbar-inverse .navbar-nav > li > a:focus {
  color: #fff;
}
.navbar-inverse .navbar-nav > .active > a {
  color: #fff;
  background-color: #080808;
}
.navbar-inverse .navbar-nav > .active > a:hover {
  color: #fff;
  background-color: #080808;
}
.navbar-inverse .navbar-nav > .active > a:focus {
  color: #fff;
  background-color: #080808;
}
.navbar-inverse .navbar-nav > .disabled > a {
  color: #454545;
}
.navbar-inverse .navbar-nav > .disabled > a:hover {
  color: #454545;
}
.navbar-inverse .navbar-nav > .disabled > a:focus {
  color: #454545;
}
.navbar-inverse .navbar-nav > .open > a {
  background-color: #080808;
  color: #fff;
}
.navbar-inverse .navbar-nav > .open > a:hover {
  background-color: #080808;
  color: #fff;
}
.navbar-inverse .navbar-nav > .open > a:focus {
  background-color: #080808;
  color: #fff;
}

.navbar-toggle {
  border: solid 1px #328637;
}

.navbar-light .navbar-brand {
  color: #328637;
}
.navbar-light .navbar-brand:hover, .navbar-light .navbar-brand:focus {
  color: #246128;
}
.navbar-light .navbar-nav .nav-link {
  color: #328637;
}
.navbar-light .navbar-nav .nav-link:hover, .navbar-light .navbar-nav .nav-link:focus {
  color: #fff;
}
.navbar-light .navbar-nav .nav-link.disabled {
  color: #328637;
}
.navbar-light .navbar-nav .show > .nav-link,
.navbar-light .navbar-nav .nav-link.active {
  color: #fff;
}
.navbar-light .navbar-toggler {
  color: #328637;
  border-color: #328637;
}
.navbar-light .navbar-toggler-icon {
  background-image: url("data:image/svg+xml,%3csvg xmlns='http://www.w3.org/2000/svg' viewBox='0 0 30 30'%3e%3cpath stroke='rgba%280, 0, 0, 0.55%29' stroke-linecap='round' stroke-miterlimit='10' stroke-width='2' d='M4 7h22M4 15h22M4 23h22'/%3e%3c/svg%3e");
}
.navbar-light .navbar-text {
  color: #328637;
}
.navbar-light .navbar-text a,
.navbar-light .navbar-text a:hover,
.navbar-light .navbar-text a:focus {
  color: #fff;
}

.label[href]:hover {
  color: #fff;
}
.label[href]:focus {
  color: #fff;
}

.label-default {
  background-color: #858585;
}

.label-default[href]:hover {
  background-color: #6b6b6b;
}
.label-default[href]:focus {
  background-color: #6b6b6b;
}

.label-primary {
  background-color: #328637;
}

.label-primary[href]:hover {
  background-color: #246128;
}
.label-primary[href]:focus {
  background-color: #246128;
}

.label-success {
  background-color: #328637;
}

.label-success[href]:hover {
  background-color: #246128;
}
.label-success[href]:focus {
  background-color: #246128;
}

.label-info {
  background-color: #39993f;
}

.label-info[href]:hover {
  background-color: #1c575a;
}
.label-info[href]:focus {
  background-color: #1c575a;
}

.label-warning {
  background-color: #a15426;
}

.label-warning[href]:hover {
  background-color: #783d1c;
}
.label-warning[href]:focus {
  background-color: #783d1c;
}

.label-danger {
  background-color: #a0352f;
}

.label-danger[href]:hover {
  background-color: #7b2824;
}
.label-danger[href]:focus {
  background-color: #7b2824;
}

.thumbnail {
  background-color: #fff;
  border: 1px solid #dadada;
}
.thumbnail .caption {
  color: #35363F;
}

.alert-success {
  background-color: #fff;
  border: 1px solid #afdbb1;
  color: #328637;
}
.alert-success hr {
  border-top-color: #9dd39f;
}
.alert-success .alert-link {
  color: #246128;
}

.alert-info {
  background-color: #fff;
  border: 1px solid #40ab82;
  color: #40ab82;
}
.alert-info hr {
  border-top-color: #8cb5b5;
}
.alert-info .alert-link {
  color: #1c575a;
}

.alert-warning {
  background-color: #fff;
  border: 1px solid #a15426;
  color: #a15426;
}
.alert-warning hr {
  border-top-color: #a8876a;
}
.alert-warning .alert-link {
  color: #f6863a;
}

.alert-danger {
  border: 1px solid #b95967;
  color: #b95967;
}
.alert-danger hr {
  border-top-color: #b04a59;
}
.alert-danger .alert-link {
  color: #dd8988;
}

.progress {
  background-color: #f5f5f5;
  box-shadow: inset 0 1px 2px rgba(0, 0, 0, 0.1);
}

.progress-bar {
  color: #fff;
  background-color: #328637;
  box-shadow: inset 0 -1px 0 rgba(0, 0, 0, 0.15);
}

.progress-striped .progress-bar {
  background-image: linear-gradient(45deg, rgba(255, 255, 255, 0.15) 25%, transparent 25%, transparent 50%, rgba(255, 255, 255, 0.15) 50%, rgba(255, 255, 255, 0.15) 75%, transparent 75%, transparent);
}
.progress-striped .progress-bar-success {
  background-image: linear-gradient(45deg, rgba(255, 255, 255, 0.15) 25%, transparent 25%, transparent 50%, rgba(255, 255, 255, 0.15) 50%, rgba(255, 255, 255, 0.15) 75%, transparent 75%, transparent);
}
.progress-striped .progress-bar-info {
  background-image: linear-gradient(45deg, rgba(255, 255, 255, 0.15) 25%, transparent 25%, transparent 50%, rgba(255, 255, 255, 0.15) 50%, rgba(255, 255, 255, 0.15) 75%, transparent 75%, transparent);
}
.progress-striped .progress-bar-warning {
  background-image: linear-gradient(45deg, rgba(255, 255, 255, 0.15) 25%, transparent 25%, transparent 50%, rgba(255, 255, 255, 0.15) 50%, rgba(255, 255, 255, 0.15) 75%, transparent 75%, transparent);
}
.progress-striped .progress-bar-danger {
  background-image: linear-gradient(45deg, rgba(255, 255, 255, 0.15) 25%, transparent 25%, transparent 50%, rgba(255, 255, 255, 0.15) 50%, rgba(255, 255, 255, 0.15) 75%, transparent 75%, transparent);
}

.progress-bar-success {
  background-color: #328637;
}

.progress-bar-info {
  background-color: #39993f;
}

.progress-bar-warning {
  background-color: #a15426;
}

.progress-bar-danger {
  background-color: #a0352f;
}

.list-group-item {
  background-color: #fff;
  border: 1px solid #dadada;
}

.list-group-item-success {
  color: #328637;
  background-color: #c0e3c2;
}

.list-group-item-info {
  color: #39993f;
  background-color: #649b6b;
}

.list-group-item-warning {
  color: #FFE046;
  background-color: #bba18c;
}

.list-group-item-danger {
  color: #e8afae;
  background-color: #be6665;
}

.close {
  color: #000;
  text-shadow: 0 1px 0 #fff;
}
.close:hover {
  color: #000;
}
.close:focus {
  color: #000;
}

.popover {
  background-color: #fff;
  border: 1px solid rgba(0, 0, 0, 0.2);
  box-shadow: 0 5px 10px rgba(0, 0, 0, 0.2);
}
.popover.top > .arrow {
  border-top-color: rgba(0, 0, 0, 0.25);
}
.popover.top > .arrow:after {
  border-top-color: #fff;
}
.popover.right > .arrow {
  border-right-color: rgba(0, 0, 0, 0.25);
}
.popover.right > .arrow:after {
  border-right-color: #fff;
}
.popover.bottom > .arrow {
  border-bottom-color: rgba(0, 0, 0, 0.25);
}
.popover.bottom > .arrow:after {
  border-bottom-color: #fff;
}
.popover.left > .arrow {
  border-left-color: rgba(0, 0, 0, 0.25);
}
.popover.left > .arrow:after {
  border-left-color: #fff;
}

.popover-title {
  background-color: #9cba9e;
  border-bottom: 1px solid #8eae90;
}

.carousel-control {
  color: #fff;
  text-shadow: 0 1px 2px rgba(0, 0, 0, 0.6);
}
.carousel-indicators li {
  border: 1px solid #fff;
  background-color: #000 \9 ;
  background-color: rgba(0, 0, 0, 0);
}
.carousel-indicators .active {
  background-color: #fff;
}

.carousel-caption {
  color: #fff;
  text-shadow: 0 1px 2px rgba(0, 0, 0, 0.6);
}

.notification-list {
  background-color: #fff;
}
.notification-list .divider {
  background-color: #e6e6e6;
}
.notification-list > li > a {
  color: #35363F;
}
.notification-list > li > a:hover {
  color: #fff;
  background-color: #0f3e12;
}
.notification-list > li > a:focus {
  color: #fff;
  background-color: #0f3e12;
}
.notification-list > .active > a {
  color: #fff;
  background-color: #0f3e12;
}
.notification-list > .active > a:hover {
  color: #fff;
  background-color: #0f3e12;
}
.notification-list > .active > a:focus {
  color: #fff;
  background-color: #0f3e12;
}
.notification-list > .disabled > a {
  color: #858585;
}
.notification-list > .disabled > a:hover {
  color: #858585;
}
.notification-list > .disabled > a:focus {
  color: #858585;
}

@keyframes notification-pulse {
  from {
    color: #a15426;
    text-shadow: 0 0 0 #333333;
  }
  50% {
    color: #eeeeee;
    text-shadow: 0 0 6px #FFAAAA;
  }
  to {
    color: #a15426;
    text-shadow: 0 0 0 #333333;
  }
}
.notification-bell-pulse {
  animation-name: notification-pulse;
  animation-duration: 1s;
  animation-iteration-count: 5;
}

.alert-security-update {
  background-color: #fff;
  border: 1px solid #800052;
  color: #800052;
}

legend {
  color: #35363F;
  border-bottom: 1px solid #e6e6e6;
}

output {
  color: #636363;
}

.has-success .help-block {
  color: #328637;
}
.has-success .control-label {
  color: #328637;
}
.has-success .radio {
  color: #328637;
}
.has-success .checkbox {
  color: #328637;
}
.has-success .radio-inline {
  color: #328637;
}
.has-success .checkbox-inline {
  color: #328637;
}
.has-success .form-control {
  border: 1px solid #328637;
  box-shadow: inset 0 1px 1px rgba(0, 0, 0, 0.075);
}
.has-success .form-control:focus {
  border: 1px solid #246128;
  box-shadow: inset 0 1px 1px rgba(0, 0, 0, 0.075), 0 0 6px #ff726c;
}
.has-success .input-group-addon {
  color: #328637;
  border: 1px solid #328637;
  background-color: #c0e3c2;
}
.has-success .form-control-feedback {
  color: #328637;
}

.has-warning .help-block {
  color: #FFE046;
}
.has-warning .control-label {
  color: #FFE046;
}
.has-warning .radio {
  color: #FFE046;
}
.has-warning .checkbox {
  color: #FFE046;
}
.has-warning .radio-inline {
  color: #FFE046;
}
.has-warning .checkbox-inline {
  color: #FFE046;
}
.has-warning .form-control {
  border: 1px solid #FFE046;
  box-shadow: inset 0 1px 1px rgba(0, 0, 0, 0.075);
}
.has-warning .form-control:focus {
  border: 1px solid #f6863a;
  box-shadow: inset 0 1px 1px rgba(0, 0, 0, 0.075), 0 0 6px #fde1cf;
}
.has-warning .input-group-addon {
  color: #FFE046;
  border: 1px solid #FFE046;
  background-color: #bba18c;
}
.has-warning .form-control-feedback {
  color: #FFE046;
}

.has-error .help-block {
  color: #e8afae;
}
.has-error .control-label {
  color: #e8afae;
}
.has-error .radio {
  color: #e8afae;
}
.has-error .checkbox {
  color: #e8afae;
}
.has-error .radio-inline {
  color: #e8afae;
}
.has-error .checkbox-inline {
  color: #e8afae;
}
.has-error .form-control {
  border: 1px solid #e8afae;
  box-shadow: inset 0 1px 1px rgba(0, 0, 0, 0.075);
}
.has-error .form-control:focus {
  border: 1px solid #dd8988;
  box-shadow: inset 0 1px 1px rgba(0, 0, 0, 0.075), 0 0 6px #fff;
}
.has-error .input-group-addon {
  color: #e8afae;
  border: 1px solid #e8afae;
  background-color: #be6665;
}
.has-error .form-control-feedback {
  color: #e8afae;
}

.help-block {
  color: #8a8a8a;
}

#ui-datepicker-div {
  background-color: #fff;
  border: 1px solid #cccccc;
}

.surveybar {
  border-bottom: 1px solid #e3e3e3;
  box-shadow: 0 3px 3px rgba(99, 49, 48, 0.1);
  background-color: #fff;
}

#info-header {
  color: #0f3e12;
}

#info-footer {
  color: #0f3e12;
}

.cke_toolgroup {
  border: 1px solid #dadada;
  box-shadow: 0 1px 0 rgba(255, 255, 255, 0.5), 0 0 2px rgba(255, 255, 255, 0.15) inset, 0 1px 0 rgba(255, 255, 255, 0.15) inset;
  background: #e3e3e3;
}

table.cke_editor {
  box-shadow: 1px 1px 2px rgba(0, 0, 0, 0.16);
}

#welcome-jumbotron {
  background-color: transparent;
}

.welcome .panel {
  box-shadow: 0 2px 5px 0 rgba(0, 0, 0, 0.16), 0 2px 10px 0 rgba(0, 0, 0, 0.12);
}

.login-title {
  border-bottom: solid 1px #dadada;
}

.login-submit {
  border-top: solid 1px #dadada;
}

.h6 .small {
  color: #858585;
}

.dropdown-item > a:hover {
  background-color: #0f3e12;
  color: #fff;
}

.nav-pills > li.active > a:focus {
  color: #fff;
  background-color: #328637;
}
.nav-pills > .active > a > .badge {
  color: #328637;
  background-color: #fff;
}

.nav-tabs-justified > .active > a {
  border: 1px solid #dadada;
}
.nav-tabs-justified > .active > a:hover {
  border: 1px solid #dadada;
}
.nav-tabs-justified > .active > a:focus {
  border: 1px solid #dadada;
}

div.panel.disabled {
  opacity: 0.5;
}
div.panel.disabled * {
  opacity: 0.5;
}

.absolute-wrapper {
  background-color: #fff;
  border-right: 1px solid #e3e3e3;
  box-shadow: 3px 0 3px rgba(132, 136, 138, 0.1);
}

.side-menu {
  background-color: #fff;
  border-right: 1px solid #e3e3e3;
}
.side-menu .navbar {
  background-color: #fff;
}
.side-menu .navbar-header {
  border-bottom: 1px solid #e3e3e3;
}
.side-menu .navbar-nav li {
  border-bottom: 1px solid #e3e3e3;
}
.side-menu .navbar-nav li a.question-link:hover {
  box-shadow: 0 1px 1px 1px rgba(0, 0, 0, 0.16) inset, 0 2px 1px 1px rgba(0, 0, 0, 0.12) inset;
}
.side-menu .navbar-nav .active {
  background-color: #0f3e12;
  box-shadow: 0 1px 1px 1px rgba(0, 0, 0, 0.16) inset, 0 2px 1px 1px rgba(0, 0, 0, 0.12) inset;
}
.side-menu .navbar-nav .active a {
  color: #fff;
}
.side-menu .navbar-nav .question-link.active {
  background-color: transparent;
}
.side-menu #dropdown {
  background-color: transparent;
  box-shadow: none;
}
.side-menu #dropdown li:hover {
  color: #fff;
  background-color: #8bc68e;
}
.side-menu #dropdown li.active:hover {
  background-color: transparent;
  color: #0f3e12;
  border-right: 5px solid #e3e3e3;
}
.side-menu #dropdown li.disabled:hover {
  color: #fff;
  background-color: transparent;
}
.side-menu #dropdown .card-body {
  background-color: #fafafa;
}
.side-menu #dropdown .card-body .navbar-nav li {
  border-bottom: 1px solid #e3e3e3;
}
.side-menu #dropdown .card-body .navbar-nav li.panel {
  background-color: transparent;
}
.side-menu #dropdown .card-body .navbar-nav li.panel-default {
  border-bottom: 1px solid #e3e3e3;
}
.side-menu #dropdown .card-body .card-body li:last-child {
  border-bottom: 1px solid #e3e3e3;
}
.side-menu #dropdown > a {
  border-bottom: 1px solid #e3e3e3;
}
.side-menu .hide-button {
  background-color: #fafafa;
}
.side-menu #search .card-body .navbar-form {
  border-top: 1px solid #e3e3e3;
}
.side-menu #search .card-body .navbar-form .btn {
  background-color: #fafafa;
}

#explorer .questiongroupdropdown li a {
  color: #000;
}

.container-fluid .bootstrap-switch .bootstrap-switch-handle-on.bootstrap-switch-primary, .container-sm .bootstrap-switch .bootstrap-switch-handle-on.bootstrap-switch-primary, .container-md .bootstrap-switch .bootstrap-switch-handle-on.bootstrap-switch-primary, .container-lg .bootstrap-switch .bootstrap-switch-handle-on.bootstrap-switch-primary, .container-xl .bootstrap-switch .bootstrap-switch-handle-on.bootstrap-switch-primary, .container-xxl .bootstrap-switch .bootstrap-switch-handle-on.bootstrap-switch-primary,
.container-fluid .bootstrap-switch .bootstrap-switch-handle-off.bootstrap-switch-primary,
.container-sm .bootstrap-switch .bootstrap-switch-handle-off.bootstrap-switch-primary,
.container-md .bootstrap-switch .bootstrap-switch-handle-off.bootstrap-switch-primary,
.container-lg .bootstrap-switch .bootstrap-switch-handle-off.bootstrap-switch-primary,
.container-xl .bootstrap-switch .bootstrap-switch-handle-off.bootstrap-switch-primary,
.container-xxl .bootstrap-switch .bootstrap-switch-handle-off.bootstrap-switch-primary {
  color: #fff;
  background: #328637;
}

.container-fluid .bootstrap-switch .bootstrap-switch-handle-on.bootstrap-switch-warning, .container-sm .bootstrap-switch .bootstrap-switch-handle-on.bootstrap-switch-warning, .container-md .bootstrap-switch .bootstrap-switch-handle-on.bootstrap-switch-warning, .container-lg .bootstrap-switch .bootstrap-switch-handle-on.bootstrap-switch-warning, .container-xl .bootstrap-switch .bootstrap-switch-handle-on.bootstrap-switch-warning, .container-xxl .bootstrap-switch .bootstrap-switch-handle-on.bootstrap-switch-warning,
.container-fluid .bootstrap-switch .bootstrap-switch-handle-off.bootstrap-switch-warning,
.container-sm .bootstrap-switch .bootstrap-switch-handle-off.bootstrap-switch-warning,
.container-md .bootstrap-switch .bootstrap-switch-handle-off.bootstrap-switch-warning,
.container-lg .bootstrap-switch .bootstrap-switch-handle-off.bootstrap-switch-warning,
.container-xl .bootstrap-switch .bootstrap-switch-handle-off.bootstrap-switch-warning,
.container-xxl .bootstrap-switch .bootstrap-switch-handle-off.bootstrap-switch-warning {
  background: #a0352f;
  color: #fff;
}

input[type=checkbox]:checked:after,
.checkbox input[type=checkbox]:checked:after,
.checkbox-inline input[type=checkbox]:checked:after {
  background-color: #328637;
  border-color: #328637;
}

.ui-widget-content .ui-state-default {
  background-image: none;
  background-color: transparent;
}

.ui-widget-header .ui-state-default {
  background-image: none;
  background-color: transparent;
}

.ui-dialog, .ui-jqdialog, .ui-dialog.ui-widget.ui-widget-content.ui-corner-all.ui-front.ui-dialog-buttons.ui-draggable.ui-resizable {
  background-color: #fff;
  border: 1px solid #cccccc;
}

.ui-jqdialog-titlebar {
  border-bottom: 2px solid #cccccc;
}

.modal-22 .ui-jqdialog-content {
  color: #a15426;
}

.ui-jqgrid.ui-widget.ui-widget-content.ui-corner-all .ui-jqgrid.ui-widget.ui-widget-content.ui-corner-all {
  border: 1px solid #cccccc;
}

input[type=text], input[type=password], .ui-autocomplete-input, textarea, .uneditable-input {
  color: #636363;
}

.em-function {
  color: #328637;
}

.em-var-string {
  color: #35363F;
}

.data-entry-explanation + tr {
  background-color: #e6e6e6;
}

.data-entry-tbl tr.odd, .data-entry-tbl tr.even {
  border-bottom: 1px solid #ebebeb;
}

#carousel-example-generic .carousel-control {
  color: #328637;
}

#carousel-example-generic .panel-title {
  color: #328637;
}

#carousel-example-generic .carousel-indicators .active {
  background-color: #328637;
}

#carousel-example-generic .carousel-indicators li {
  border: 1px solid #328637;
}

@keyframes animate-gradient {
  0% {
    background: radial-gradient(circle at center, #328637 0px, #328637 1px, #fff 2px, #fff 100%);
  }
  10% {
    background: radial-gradient(circle at center, #328637 0px, #328637 2px, #fff 3px, #fff 100%);
  }
  20% {
    background: radial-gradient(circle at center, #328637 0px, #328637 3px, #fff 4px, #fff 100%);
  }
  30% {
    background: radial-gradient(circle at center, #328637 0px, #328637 4px, #fff 5px, #fff 100%);
  }
  40% {
    background: radial-gradient(circle at center, #328637 0px, #328637 5px, #fff 6px, #fff 100%);
  }
  50% {
    background: radial-gradient(circle at center, #328637 0px, #328637 6px, #fff 7px, #fff 100%);
  }
  60% {
    background: radial-gradient(circle at center, #328637 0px, #328637 7px, #fff 8px, #fff 100%);
  }
  70% {
    background: radial-gradient(circle at center, #328637 0px, #328637 8px, #fff 9px, #fff 100%);
  }
  80% {
    background: radial-gradient(circle at center, #328637 0px, #328637 9px, #fff 10px, #fff 100%);
  }
  90% {
    background: radial-gradient(circle at center, #328637 0px, #328637 10px, #fff 10px, #fff 100%);
  }
  100% {
    background: radial-gradient(circle at center, #328637 0px, #328637 8px, #fff 9px, #fff 100%);
  }
}
#pjax-content .surveybar {
  box-shadow: 3px 3px 3px #35363f;
}

#pjax-file-load-container > div {
  background: black;
  background: linear-gradient(to right, black 0%, #081709 50%, #163c19 100%);
  -webkit-transition-timing-function: ease-in-out;
  transition-timing-function: ease-in-out;
  -webkit-transition: width 1.6s;
  /* Safari */
  transition: width 1.6s;
}

#comfortUpdateGeneralWrap h3.maintitle, #comfortUpdateGeneralWrap .maintitle.h3 {
  background-color: transparent;
  color: #328637;
  border-bottom: 1px solid #328637;
}

#comfortUpdateGeneralWrap .on span {
  display: block;
  background-color: #328637;
  color: #fff;
}

.jcarousel li.active {
  border: 1px solid #328637;
}

#survey_title a {
  color: #fff;
}

.question-item {
  border: 1px solid #35363F;
}

.placeholder {
  background-color: #84b39a;
}

.ls-panelboxes-panelbox-inner {
  color: #328637;
}

@keyframes pulse {
  00.000% {
    box-shadow: 0 0 1em #328637;
  }
  50.000% {
    box-shadow: 0 0 0.3em #49bb50;
    height: 1em;
    margin-top: 1em;
    opacity: 0.8;
  }
  100.00% {
    box-shadow: 0 0 1em #328637;
  }
}
.contain-pulse .square {
  background: #1d4e20;
}

@media (max-width: 768px) {
  .navbar-toggle {
    background-color: #fafafa;
  }
  .side-menu {
    border-bottom: 1px solid #e3e3e3;
  }
  .side-menu-container > .navbar-nav {
    border-right: 1px solid #e3e3e3;
    background-color: #f8f8f8;
  }
}
/**
 *     Statistics
 *
 */
#statsContainerLoading {
  position: relative;
  display: none;
}

.group-question-chevron {
  float: right;
  font-size: 0.8em;
}

.group-question-chevron:hover {
  cursor: pointer;
}

#statisticsoutput {
  min-height: 200px;
}

#statsContainerLoading p {
  text-align: center;
  padding-top: 120px;
}

#statisticsview .group-container {
  border-bottom: solid 1px #EEE;
  padding-top: 1em;
  padding-bottom: 1em;
}

#statisticsview .header {
  font-size: 1.5em;
}

.questionContainer {
  background-color: #f5f5f5;
  padding: 1em;
}

tr.success {
  color: white;
  font-size: 1.3em;
  text-shadow: 1px 1px #77A3A5;
}

tr.info, tr.danger {
  color: white;
}

#response-filter-header {
  margin-bottom: 10px;
}

.table-boxed td {
  height: 1px;
  padding: 10px;
}

.inerTableBox {
  border-radius: 3px;
  box-shadow: 0 2px 5px 0 rgba(0, 0, 0, 0.16), 0 2px 10px 0 rgba(0, 0, 0, 0.12);
  padding: 1em;
  margin: 0.5em;
  height: 110%;
  width: 100%;
  position: relative;
  left: -22px;
}

.canvas-chart {
  width: 100;
}

.vcenter {
  display: inline-block;
  vertical-align: middle;
  float: none;
}

.question-filter-container label {
  font-weight: normal;
}

.btn:hover {
  color: #fff;
}

.btn {
  color: #1E1E1E;
}
.btn:hover, .btn:focus {
  box-shadow: 0px 0px 0px 3px rgba(123, 97, 255, 0.4);
  color: #fff;
}
.btn:active, .btn.active {
  box-shadow: 0px 0px 0px 3px rgba(123, 97, 255, 0.4);
  color: #fff;
}
.btn.dropdown-toggle.show, .btn.dropdown-toggle.show:focus {
  box-shadow: 4px 4px 0px rgba(123, 97, 255, 0.4);
  color: #fff;
}
.btn.disabled, .btn[disabled] {
  color: #ACACAC;
  background-color: #C2C5D1;
  border: 1px solid #C2C5D1;
  box-shadow: none;
}
.btn.disabled:hover, .btn.disabled:focus, .btn.disabled:active, .btn.disabled.active, .btn[disabled]:hover, .btn[disabled]:focus, .btn[disabled]:active, .btn[disabled].active {
  color: #ACACAC;
  background-color: #C2C5D1;
  border: 1px solid #C2C5D1;
  box-shadow: none;
}

.btn-primary {
  color: #fff;
}
.btn-primary:hover, .btn-primary:focus, .btn-primary:active, .btn-primary.active {
  box-shadow: 0px 0px 0px 3px rgba(123, 97, 255, 0.4);
  color: #fff;
  background-color: var(--bs-primary);
}

.btn-info {
  color: #fff;
}
.btn-info:hover, .btn-info:focus, .btn-info:active, .btn-info.active {
  background-color: var(--bs-info);
}

.btn-dark {
  color: #fff;
}

.btn-light:hover, .btn-light:focus, .btn-light:active, .btn-light.active {
  color: #1E1E1E;
  background-color: var(--bs-light);
}

.btn-secondary, .btn-cancel {
  color: #fff;
}
.btn-secondary:hover, .btn-secondary:focus, .btn-secondary:active, .btn-secondary.active, .btn-cancel:hover, .btn-cancel:focus, .btn-cancel:active, .btn-cancel.active {
  box-shadow: 0px 0px 0px 3px rgba(123, 97, 255, 0.4);
  color: #fff;
  background-color: var(--bs-secondary);
  border-color: var(--bs-secondary);
}
.btn-secondary.dropdown-toggle.show, .btn-secondary.dropdown-toggle.show:focus, .btn-cancel.dropdown-toggle.show, .btn-cancel.dropdown-toggle.show:focus {
  box-shadow: 4px 4px 0px rgba(123, 97, 255, 0.4);
  color: #fff;
  background-color: var(--bs-secondary);
  border-color: var(--bs-secondary);
}

.btn-success:hover, .btn-success:focus, .btn-success:active, .btn-success.active {
  color: #1E1E1E;
  background-color: #4DD753;
  border: 1px solid #4DD753;
}

.btn-warning:hover, .btn-warning:focus, .btn-warning:active, .btn-warning.active {
  color: #1E1E1E;
  background-color: #FFE046;
  border: 1px solid #FFE046;
}

.btn-danger:hover, .btn-danger:focus, .btn-danger:active, .btn-danger.active {
  color: #1E1E1E;
  background-color: #FF515F;
  border: 1px solid #FF515F;
}

*[class*=btn-outline-] {
  background-color: #fff;
}
*[class*=btn-outline-]:hover {
  box-shadow: 0px 0px 0px 3px rgba(123, 97, 255, 0.4);
  background-color: #fff;
}
*[class*=btn-outline-]:focus, *[class*=btn-outline-]:active, *[class*=btn-outline-].active, *[class*=btn-outline-].dropdown-toggle.show, *[class*=btn-outline-].dropdown-toggle.show:focus, *[class*=btn-outline-].show {
  box-shadow: 4px 4px 0px rgba(123, 97, 255, 0.4);
  background-color: #fff;
}
*[class*=btn-outline-].disabled, *[class*=btn-outline-][disabled] {
  background-color: #fff;
  border: 1px solid #ACACAC;
  color: #ACACAC;
}
*[class*=btn-outline-].disabled:hover, *[class*=btn-outline-].disabled:focus, *[class*=btn-outline-].disabled:active, *[class*=btn-outline-].disabled.active, *[class*=btn-outline-][disabled]:hover, *[class*=btn-outline-][disabled]:focus, *[class*=btn-outline-][disabled]:active, *[class*=btn-outline-][disabled].active {
  background-color: #fff;
  border: 1px solid #ACACAC;
}

.btn-outline-primary {
  color: var(--bs-primary);
}
.btn-outline-primary:hover {
  color: var(--bs-primary);
}
.btn-outline-primary:focus, .btn-outline-primary:active, .btn-outline-primary.active, .btn-outline-primary.dropdown-toggle.show, .btn-outline-primary.dropdown-toggle.show:focus, .btn-outline-primary.show {
  color: var(--bs-primary);
}

.btn-outline-secondary {
  border: 1px solid #1E1E1E;
}
.btn-outline-secondary:hover {
  border-color: #1E1E1E;
  color: #1E1E1E;
}
.btn-outline-secondary:focus, .btn-outline-secondary:active, .btn-outline-secondary.active, .btn-outline-secondary.dropdown-toggle.show, .btn-outline-secondary.dropdown-toggle.show:focus, .btn-outline-secondary.show {
  color: #1E1E1E;
  border-color: #1E1E1E;
}

.btn-outline-success {
  color: var(--bs-success);
}
.btn-outline-success:hover {
  color: var(--bs-success);
}
.btn-outline-success:focus, .btn-outline-success:active, .btn-outline-success.active, .btn-outline-success.dropdown-toggle.show, .btn-outline-success.dropdown-toggle.show:focus, .btn-outline-success.show {
  color: var(--bs-success);
}

.btn-outline-warning {
  color: var(--bs-warning);
}
.btn-outline-warning:hover {
  color: var(--bs-warning);
}
.btn-outline-warning:focus, .btn-outline-warning:active, .btn-outline-warning.active, .btn-outline-warning.dropdown-toggle.show, .btn-outline-warning.dropdown-toggle.show:focus, .btn-outline-warning.show {
  color: var(--bs-warning);
}

.btn-outline-danger {
  color: var(--bs-danger);
}
.btn-outline-danger:hover {
  color: var(--bs-danger);
}
.btn-outline-danger:focus, .btn-outline-danger:active, .btn-outline-danger.active, .btn-outline-danger.dropdown-toggle.show, .btn-outline-danger.dropdown-toggle.show:focus, .btn-outline-danger.show {
  color: var(--bs-danger);
}

.btn-outline-info {
  color: var(--bs-info);
}
.btn-outline-info:hover {
  color: var(--bs-info);
}
.btn-outline-info:focus, .btn-outline-info:active, .btn-outline-info.active, .btn-outline-info.dropdown-toggle.show, .btn-outline-info.dropdown-toggle.show:focus, .btn-outline-info.show {
  color: var(--bs-info);
}

.btn-outline-light {
  color: var(--bs-light);
}
.btn-outline-light:hover {
  color: var(--bs-light);
}
.btn-outline-light:focus, .btn-outline-light:active, .btn-outline-light.active, .btn-outline-light.dropdown-toggle.show, .btn-outline-light.dropdown-toggle.show:focus, .btn-outline-light.show {
  color: var(--bs-light);
}

.btn-outline-dark {
  color: var(--bs-dark);
}
.btn-outline-dark:hover {
  color: var(--bs-dark);
}
.btn-outline-dark:focus, .btn-outline-dark:active, .btn-outline-dark.active, .btn-outline-dark.dropdown-toggle.show, .btn-outline-dark.dropdown-toggle.show:focus, .btn-outline-dark.show {
  color: var(--bs-dark);
}

.btn-link {
  color: #14AE5C;
}
.btn-link:hover, .btn-link:focus {
  color: #14AE5C;
}

.row-button-margin-bottom {
  margin-bottom: -5px;
}

.row-button-margin-bottom .btn {
  margin-bottom: 5px;
}

.icon-btn-row {
  display: flex;
}
.icon-btn-row .btn.btn-lg, .icon-btn-row .btn-group-lg > .btn {
  width: 44px;
  padding-left: 0;
  padding-right: 0;
}
.icon-btn-row .btn {
  width: 36px;
  padding-left: 0;
  padding-right: 0;
}
.icon-btn-row .btn.btn-sm, .icon-btn-row .btn-group-sm > .btn {
  width: 24px;
  padding: 1px 0;
}
.icon-btn-row .btn.btn-xs {
  width: 22px;
  padding-left: 0;
  padding-right: 0;
}
.icon-btn-row :not(:first-child).btn, .icon-btn-row :not(:first-child) .btn {
  margin-left: 5px;
}
.icon-btn-row :not(:first-child).btn.btn-xs, .icon-btn-row :not(:first-child) .btn.btn-xs {
  margin-left: 3px;
}

.btn {
  min-height: 36px;
  padding: 8px 12px;
  font-size: 14px;
  line-height: 20px;
  border-radius: 4px;
  font-weight: 500;
}

.btn-sm, .btn-group-sm > .btn {
  min-height: 24px;
  padding: 4px 8px;
  font-size: 12px;
  line-height: 16px;
  border-radius: 3px;
}

.btn-lg, .btn-group-lg > .btn {
  min-height: 44px;
  padding: 12px;
  font-size: 14px;
  line-height: 28px;
  border-radius: 4px;
}

.btn-xl {
  min-height: 52px;
  padding: 12px 16px;
  font-size: 14px;
  line-height: 38px;
  border-radius: 4px;
}

.btn-xs {
  min-height: auto;
}

.menu-button-divider {
  margin: 0 8px;
}

.btn-primary .menu-button-divider,
.btn-info .menu-button-divider,
.btn-secondary .menu-button-divider {
  border-left: 1px solid #fff;
}

.btn-outline-secondary .menu-button-divider,
.btn-success .menu-button-divider,
.btn-warning .menu-button-divider,
.btn-danger .menu-button-divider {
  border-left: 1px solid #1E1E1E;
}

.btn-primary[disabled] .menu-button-divider,
.btn-primary.disabled .menu-button-divider,
.btn-info[disabled] .menu-button-divider,
.btn-info.disabled .menu-button-divider,
.btn-outline-secondary[disabled] .menu-button-divider,
.btn-outline-secondary.disabled .menu-button-divider,
.btn-secondary[disabled] .menu-button-divider,
.btn-secondary.disabled .menu-button-divider,
.btn-success[disabled] .menu-button-divider,
.btn-success.disabled .menu-button-divider,
.btn-warning[disabled] .menu-button-divider,
.btn-warning.disabled .menu-button-divider,
.btn-danger[disabled] .menu-button-divider,
.btn-danger.disabled .menu-button-divider {
  border-left: 1px solid #ACACAC;
}

.surveybar .btn, .surveybar button {
  margin-bottom: 5px;
}

.btn.float-end {
  margin-left: 5px;
}

@media screen and (min-width: 1280px) and (max-width: 1366px) {
  #add_user_btn {
    margin-top: 1.5em;
  }
}
.side-menu #search .card-body .navbar-form .btn {
  position: absolute;
  right: 0;
  top: 0;
  border: 0;
  border-radius: 0;
  padding: 15px 18px;
}

.btnaddanswer:hover,
.btndelanswer:hover {
  cursor: pointer;
}

.modal-footer .btn {
  margin-bottom: 0;
}

.btn.readonly,
.btn.readonly:hover {
  cursor: not-allowed;
  opacity: 0.65;
  filter: alpha(opacity=65);
  -webkit-box-shadow: none;
  box-shadow: none;
  border: 1px solid #cccccc;
}

[data-toggle=buttons] > .btn input[type=radio],
[data-toggle=buttons] > .btn input[type=checkbox] {
  position: absolute;
  clip: rect(0, 0, 0, 0);
  pointer-events: none;
}

/*
 * btn-xs was removed from Bootstrap 4.
 * @see https://stackoverflow.com/questions/33911049/btn-xs-no-longer-a-valid-option-in-bootstrap-4
 */
.btn-group-xs > .btn, .btn-xs {
  height: auto;
  padding: 1px 5px;
  font-size: 12px;
  line-height: 1.5;
  border-radius: 3px;
}

.btn-group.open .dropdown-toggle {
  box-shadow: inset 0 3px 5px rgba(0, 0, 0, 0.125);
}

.btn-group .btn-check {
  position: absolute;
}

.btn-group .btn input[type=radio],
.btn-group .btn input[type=checkbox] {
  outline: none;
  margin: 0;
  padding: 0;
  border: 0;
}
.btn-group .btn input[type=radio]:after,
.btn-group .btn input[type=checkbox]:after {
  display: none;
}
.btn-group .btn input[type=radio]:before,
.btn-group .btn input[type=checkbox]:before {
  display: none;
}

.btn-group .btn-check:active + .btn-outline-secondary, .btn-group .btn-check:checked + .btn-outline-secondary, .btn-group .btn-outline-secondary.active, .btn-group .btn-outline-secondary.dropdown-toggle.show, .btn-group .btn-outline-secondary:active {
  background-color: #333641;
  border-color: #000;
  color: #fff;
}
.btn-group .btn-check:active + .btn-outline-secondary.disabled, .btn-group .btn-check:active + .btn-outline-secondary[disabled], .btn-group .btn-check:checked + .btn-outline-secondary.disabled, .btn-group .btn-check:checked + .btn-outline-secondary[disabled], .btn-group .btn-outline-secondary.active.disabled, .btn-group .btn-outline-secondary.active[disabled], .btn-group .btn-outline-secondary.dropdown-toggle.show.disabled, .btn-group .btn-outline-secondary.dropdown-toggle.show[disabled], .btn-group .btn-outline-secondary:active.disabled, .btn-group .btn-outline-secondary:active[disabled] {
  border-color: #ACACAC;
  background-color: #C2C5D1;
  color: #ACACAC;
}
.btn-group .btn-check:active + .btn-outline-secondary:focus,
.btn-group .btn-check:checked + .btn-outline-secondary:focus,
.btn-group .btn-outline-secondary.active:focus,
.btn-group .btn-outline-secondary.dropdown-toggle.show:focus,
.btn-group .btn-outline-secondary:active:focus,
.btn-group .btn-outline-secondary:active,
.btn-group .btn-check:focus + .btn-outline-secondary,
.btn-group .btn-outline-secondary:hover {
  box-shadow: none;
}

.dropdown-menu {
  font-size: 14px;
  background-color: #fff;
  border: 1.33px solid #1E1E1E;
  box-shadow: 4px 4px 0 #EEEFF7;
  border-radius: 4px;
  padding: 8px 0;
  line-height: 20px;
}
.dropdown-menu .divider {
  background-color: #e6e6e6;
}
.dropdown-menu .larger-dropdown {
  min-width: 240px;
}
.dropdown-menu i {
  margin-right: 4px;
}
.dropdown-menu .dropdown-item {
  padding: 8px 16px;
}
.dropdown-menu > li > a {
  color: #333641;
}
.dropdown-menu > li > a:hover {
  color: #333641;
  background-color: #EEEFF7;
}
.dropdown-menu > li > a:focus {
  color: #fff;
  background-color: var(--bs-primary);
}
.dropdown-menu > .active > a {
  color: #fff;
  background-color: var(--bs-primary);
}
.dropdown-menu > .active > a:hover {
  color: #fff;
  background-color: var(--bs-primary);
}
.dropdown-menu > .active > a:focus {
  color: #fff;
  background-color: var(--bs-primary);
}
.dropdown-menu > .disabled > a {
  color: #ACACAC;
}
.dropdown-menu > .disabled > a:hover {
  background-color: #EEEFF7;
  color: #ACACAC;
}
.dropdown-menu > .disabled > a:focus {
  background-color: #EEEFF7;
  color: #ACACAC;
}

.dropdown-header {
  color: #ACACAC;
  font-weight: 600;
  font-size: 14px;
}

.dropdown-divider {
  margin: 8px 0;
}

.btn-circle {
  width: 44px;
  height: 44px;
  padding: 12px 10px;
  border-radius: 35px;
  text-align: center;
}

.btn-black60 {
  color: #fff;
  border: 1px solid #666666;
}
.btn-black60:hover, .btn-black60:focus, .btn-black60:active, .btn-black60.active, .btn-black60.dropdown-toggle.show, .btn-black60.dropdown-toggle.show:focus, .btn-black60[aria-expanded=true] {
  background-color: #666666;
  border: 1px solid #000;
  box-shadow: 0px 4px 4px rgba(0, 0, 0, 0.25);
}

#help-button-dropup > .dropdown-menu {
  min-width: 167px;
  color: #fff;
  background-color: #666666;
  box-shadow: none;
  border-radius: 4px;
  padding: 0px 0px 12px;
  inset: auto 0px 8px auto !important;
}
#help-button-dropup > .dropdown-menu > li > a {
  color: #fff;
}
#help-button-dropup > .dropdown-menu > li > a:hover {
  background-color: #328637;
}
#help-button-dropup > .dropdown-menu > li > a:active, #help-button-dropup > .dropdown-menu > li > a:focus {
  color: #333641;
  background-color: #EEEFF7;
}
#help-button-dropup > .dropdown-menu .dropdown-header {
  color: #fff;
  font-size: var(--bs-root-font-size);
}

.modal-content {
  background-color: #fff;
  border: none;
  box-shadow: none;
  border-radius: 0px;
}

.modal-backdrop {
  background-color: #000;
}

.modal-header {
  border-bottom: none;
}
.modal-header .btn-close {
  color: #1E1E1E;
  width: 0.75em;
  height: 0.75em;
  opacity: 1;
}
.modal-header .btn-close:focus {
  box-shadow: none;
}

.modal-title {
  color: #1E1E1E;
  line-height: 26px;
}

.modal-footer {
  border-top: none;
  padding: 1.5rem;
}

body {
  color: #1E1E1E;
  font-family: "IBMPlexSans", system-ui, -apple-system, "Segoe UI", Roboto, "Helvetica Neue", Arial, "Noto Sans", "Liberation Sans", sans-serif, "Apple Color Emoji", "Segoe UI Emoji", "Segoe UI Symbol", "Noto Color Emoji";
  font-weight: 400;
  font-size: 1.14rem;
  line-height: 24px;
}

h1,
.h1 {
  color: #152536;
  font-family: "IBMPlexSans", system-ui, -apple-system, "Segoe UI", Roboto, "Helvetica Neue", Arial, "Noto Sans", "Liberation Sans", sans-serif, "Apple Color Emoji", "Segoe UI Emoji", "Segoe UI Symbol", "Noto Color Emoji";
  font-weight: 600;
  font-size: 1.425rem;
  line-height: 26px;
}

h2,
.h2 {
  color: #152536;
  font-family: "IBMPlexSans", system-ui, -apple-system, "Segoe UI", Roboto, "Helvetica Neue", Arial, "Noto Sans", "Liberation Sans", sans-serif, "Apple Color Emoji", "Segoe UI Emoji", "Segoe UI Symbol", "Noto Color Emoji";
  font-weight: 600;
  font-size: 1.14rem;
  line-height: 20px;
}

h3,
.h3 {
  color: #152536;
  font-family: "IBMPlexSans", system-ui, -apple-system, "Segoe UI", Roboto, "Helvetica Neue", Arial, "Noto Sans", "Liberation Sans", sans-serif, "Apple Color Emoji", "Segoe UI Emoji", "Segoe UI Symbol", "Noto Color Emoji";
  font-weight: 500;
  font-size: 0.9975rem;
  line-height: 20px;
}

label {
  color: #152536;
  font-family: "IBMPlexSans", system-ui, -apple-system, "Segoe UI", Roboto, "Helvetica Neue", Arial, "Noto Sans", "Liberation Sans", sans-serif, "Apple Color Emoji", "Segoe UI Emoji", "Segoe UI Symbol", "Noto Color Emoji";
  font-weight: 500;
  font-size: 0.9975rem;
  line-height: 20px;
}

dl {
  color: #333641;
  font-family: "IBMPlexSans", system-ui, -apple-system, "Segoe UI", Roboto, "Helvetica Neue", Arial, "Noto Sans", "Liberation Sans", sans-serif, "Apple Color Emoji", "Segoe UI Emoji", "Segoe UI Symbol", "Noto Color Emoji";
  font-weight: 400;
  font-size: 1.14rem;
  line-height: 24px;
}
dl dt {
  color: #1E1E1E;
  font-weight: 600;
  font-size: 1.14rem;
  line-height: 24px;
}

a {
  color: #14AE5C;
  font-weight: 500;
}

.has-link {
  cursor: pointer;
}

.has-link a:hover {
  text-decoration: none;
}

.has-link a {
  color: #1E1E1E;
  font-weight: 400;
}

.tooltip {
  opacity: 0;
}
.tooltip.show {
  opacity: 1;
}

.tooltip-inner {
  padding: 0.5rem 1.25rem;
  text-align: center;
  background-color: #1E1E1E;
}

.well {
  background-color: #DDDEE8;
  border: none;
  box-shadow: none;
  min-height: 20px;
  padding: 19px;
  margin-bottom: 20px;
  border-radius: 4px;
}
.well blockquote {
  border: 1px solid #ACACAC;
}

.well-sm {
  padding: 9px;
  border-radius: 3px;
}

ol.breadcrumb.title-bar-breadcrumb {
  background: transparent;
  color: #1E1E1E;
}
ol.breadcrumb.title-bar-breadcrumb a {
  color: #14AE5C;
}
ol.breadcrumb.title-bar-breadcrumb a:hover {
  color: #108b4a;
}
ol.breadcrumb.title-bar-breadcrumb li {
  background: transparent;
  color: #1E1E1E;
}
ol.breadcrumb.title-bar-breadcrumb li.active {
  color: #1E1E1E;
}

.ls-ba li > div {
  display: inline-block;
}

.surveymanagerbar {
  background-color: transparent;
  color: #1E1E1E;
}

.breadcrumb {
  font-size: 14px;
  line-height: 20px;
  padding: 1rem 20px 0;
}

.breadcrumb-item + .breadcrumb-item:before {
  color: #ACACAC;
  padding-right: 6px;
}

.breadcrumb-item + .breadcrumb-item {
  padding-left: 6px;
}

.footer {
  z-index: 100;
  position: absolute;
  bottom: 0;
  display: block;
  width: 100%;
  height: 60px;
  padding-top: 1em;
}

footer.footer {
  position: static;
}

@media print {
  footer.footer {
    display: none;
  }
}
.navbar {
  color: #fff;
  background-color: #333641;
  border-bottom: none;
  border-radius: 0;
  padding: 0;
}
.navbar .navbar-brand {
  font-style: normal;
  font-weight: 700;
  font-size: 16px;
  color: #fff;
  height: 30px;
  width: auto;
  margin-left: 8px;
}
.navbar .navbar-toggler {
  margin: 8px;
}
.navbar .nav-link {
  color: #fff;
  font-weight: 500;
  font-size: 14px;
}
.navbar .nav-link:hover, .navbar .nav-link:focus {
  color: #cccccc;
}
.navbar .badge, .navbar .rounded-circle {
  background-color: #fff;
  color: #333641;
}
.navbar .badge {
  width: 20px;
  height: 20px;
  padding: 2px 5px;
  font-size: 14px;
  font-weight: 600;
}
.navbar .rounded-circle {
  font-size: 12px;
  width: 25px;
  height: 25px;
}
.navbar a {
  font-weight: 500;
}
.navbar .dropdown-menu {
  box-shadow: 0px 2px 6px rgba(0, 0, 0, 0.2);
  border: none;
}
.navbar .dropdown-menu[data-bs-popper] {
  margin-top: -0.5rem;
}
.navbar .dropdown-menu > li > a {
  font-weight: 500;
}

@media screen and (min-width: 768px) {
  .navbar .navbar-nav .nav-link {
    padding: 1rem;
  }
  .navbar #small-screens-menus {
    display: none !important;
  }
}
.navbar-collapse {
  box-shadow: inset 0 1px 0 rgba(255, 255, 255, 0.1);
}

.mega-dropdown {
  position: static;
}

.mega-dropdown-menu {
  margin-left: auto;
  margin-right: auto;
  padding: 24px var(--bs-gutter-x, 0.75rem);
  width: 100%;
}
.mega-dropdown-menu .dropdown-header {
  color: #ACACAC;
  font-weight: 600;
  font-size: 18px;
  padding: 5px 60px 5px 5px;
  line-height: 30px;
}
.mega-dropdown-menu > li > ul {
  padding: 0;
  margin: 0;
}
.mega-dropdown-menu > li > ul > li {
  list-style: none;
}
.mega-dropdown-menu > li > ul > li > a {
  display: block;
  padding: 3px 5px;
  font-weight: 500;
  color: #333641;
}
.mega-dropdown-menu > li ul > li > a:hover {
  text-decoration: none;
}
.mega-dropdown-menu > li ul > li > a:focus {
  text-decoration: none;
}

#mainmenu-dropdown {
  z-index: 20002;
}

.mega-dropdown__column > ul {
  padding: 0;
  margin: 0;
}

.mega-dropdown__column > ul > li {
  list-style: none;
}

.mega-dropdown__column .dropdown-item {
  padding: 0;
  white-space: unset;
}

.mega-dropdown__column > ul > li > a {
  display: block;
  padding: 3px 5px;
  font-size: 14px;
  font-weight: 500;
  color: #333641;
}
.mega-dropdown__column > ul > li > a:hover {
  text-decoration: none;
  color: #333641;
  background-color: #EEEFF7;
}
.mega-dropdown__column > ul > li > a:focus {
  text-decoration: none;
  color: #fff;
  background-color: var(--bs-primary);
}

.card.card-primary {
  background-color: #fff;
  position: relative;
  border-radius: 4px;
  box-shadow: 8px 8px #EEEFF7;
  border: 1px solid #1E1E1E;
  color: #1E1E1E;
}
.card.card-primary.card-clickable:hover {
  box-shadow: 8px 8px #D3C5FA;
  cursor: pointer;
  cursor: hand;
}
.card.card-primary.disabled {
  opacity: 0.5;
  border: none;
}
.card.card-primary.disabled a {
  cursor: default;
}
.card.card-primary .card-title, .ls-panelboxes .ls-panelboxes-panelbox .card.card-primary .card-header, .card.card-primary .card-header {
  font-size: 1.425rem;
  display: inline-block;
  color: #1E1E1E;
  font-weight: 600;
  line-height: 26px;
}
.card.card-primary .card-header {
  padding: 1rem;
  height: unset;
  background-color: unset;
  border: none;
}
.card.card-primary .card-body {
  padding: 1rem;
  height: unset;
  background-color: unset;
  border: none;
}
.card.card-primary .card-header + .card-body {
  padding-top: 0;
  margin-top: -1rem;
}
.card.card-primary .card-footer {
  justify-content: flex-start;
  height: unset;
  padding: 1rem;
  background-color: unset;
  border: none;
}
.card.card-primary .card-body + .card-footer,
.card.card-primary .card-header + .card-footer {
  padding-top: 0;
}

.card.card-primary.login-panel {
  margin-top: 40px;
}
.card.card-primary.login-panel .login-content {
  text-align: left;
  padding: 1em;
}
.card.card-primary.login-panel .login-submit {
  text-align: right;
}

.card.card-primary p.btn-link {
  margin: 1rem;
}

.panel {
  background-color: #fff;
  box-shadow: 8px 8px #EEEFF7;
}
.panel > .card-body + .table {
  border-top: 1px solid #EEEFF7;
}
.panel > .card-body + .table-responsive {
  border-top: 1px solid #EEEFF7;
}

#accordion-container .card-header > a {
  width: 100%;
  display: block;
}

#accordion_questionTypeSelector .card-title > a, #accordion_questionTypeSelector .ls-panelboxes .ls-panelboxes-panelbox .card .card-header > a, .ls-panelboxes .ls-panelboxes-panelbox .card #accordion_questionTypeSelector .card-header > a, #accordion_questionTypeSelector .card.card-primary .card-header > a, .card.card-primary #accordion_questionTypeSelector .card-header > a {
  width: 100%;
  display: block;
}

#statisticsview .box {
  text-align: left;
  margin-bottom: 1em;
}

.box {
  border-radius: 4px;
  box-shadow: 8px 8px #EEEFF7;
  border: 1px solid #1E1E1E;
  color: #1E1E1E;
  padding: 10px 25px;
  text-align: right;
  display: block;
  margin-top: 10px;
}

.box-icon {
  border-radius: 50%;
  display: table;
  height: 50px;
  margin: 0 auto;
  width: 50px;
  margin-top: -31px;
}
.box-icon span {
  color: #fff;
  display: table-cell;
  text-align: center;
  vertical-align: middle;
}
.box-icon #info-header {
  color: #1E1E1E;
}

#systemoverview .box__title {
  font-size: 18px;
  margin-top: 10px;
  margin-bottom: 10px;
  font-weight: 600;
  line-height: 20px;
  color: #1E1E1E;
  text-align: center;
}

[class^=ri-], [class*=" ri-"] {
  vertical-align: -0.125em;
}

.remix-2xs {
  font-size: 10px;
}

.remix-xs {
  font-size: 12px;
}

.remix-sm {
  font-size: 14px;
}

.remix-lg {
  font-size: 20px;
}

.remix-xl {
  font-size: 24px;
}

.remix-2xl {
  font-size: 32px;
}

.remix-1x {
  font-size: 16px;
}

.remix-2x {
  font-size: 32px;
}

.remix-3x {
  font-size: 48px;
}

.remix-4x {
  font-size: 64px;
}

.remix-5x {
  font-size: 80px;
}

.remix-6x {
  font-size: 96px;
}

.remix-7x {
  font-size: 112px;
}

.remix-8x {
  font-size: 128px;
}

.remix-9x {
  font-size: 144px;
}

.remix-10x {
  font-size: 160px;
}

.remix-spin {
  display: inline-block;
  animation: spin 2s linear infinite;
}
@keyframes spin {
  from {
    transform: rotate(0deg);
  }
  to {
    transform: rotate(360deg);
  }
}

.remix-pulse {
  display: inline-block;
  animation: spin 1s steps(5) infinite;
}
@keyframes spin {
  from {
    transform: rotate(0deg);
  }
  to {
    transform: rotate(360deg);
  }
}

.ls-panelboxes .ls-panelboxes-panelbox {
  height: 200px;
  margin: 10px 0;
  position: relative;
}
.ls-panelboxes .ls-panelboxes-panelbox .card {
  width: 95%;
  height: 100%;
}
.ls-panelboxes .ls-panelboxes-panelbox .card .card-title, .ls-panelboxes .ls-panelboxes-panelbox .card .card-header {
  font-size: 1.71rem;
}
.ls-panelboxes .ls-panelboxes-panelbox .card .card-body {
  justify-content: flex-start;
  text-align: left !important;
}
.ls-panelboxes .ls-panelboxes-panelbox .card .btn {
  width: fit-content;
  border-width: 1px;
}

.cke_top {
  background: #fff !important;
  border: 1px solid #1e1e1e !important;
}

.cke_reset_all,
.cke_reset_all * {
  color: #ACACAC !important;
}

.cke_contents {
  border: none !important;
  border-right: 1px solid #1E1E1E !important;
  border-radius: 0px !important;
  border-left: 1px solid #1E1E1E !important;
}

.cke_bottom {
  background: white !important;
  border-right: 1px solid #1E1E1E !important;
  border-left: 1px solid #1E1E1E !important;
  border-bottom: 1px solid #1E1E1E !important;
  border-bottom-left-radius: 4px !important;
  border-bottom-right-radius: 4px !important;
}

.cke_resizer {
  margin-right: 3px !important;
}

.cke_chrome {
  width: 100% !important;
  background: #dddee8 !important;
  padding: 0px !important;
  border-bottom-left-radius: 4px !important;
  border-bottom-right-radius: 4px !important;
  filter: drop-shadow(4px 4px 0px #EEEFF7);
  border: none !important;
}

.cke_toolgroup {
  background: none !important;
  box-shadow: none !important;
  border: none !important;
}

.cke_path {
  display: none !important;
}

.cke_button_label {
  display: none !important;
}

.nav-tabs .nav-link {
  color: #1E1E1E;
  border: 0;
  border-radius: 0;
  border-top: 2px solid #F9F9FB;
  border-bottom: 2px solid #C2C5D1;
  background-color: #F9F9FB;
}
.nav-tabs .nav-link:hover, .nav-tabs .nav-link:focus {
  font-weight: 400 !important;
  border-top: 2px solid #F9F9FB;
}
.nav-tabs .nav-link:hover:not(.active) {
  border-bottom: 2px solid rgba(123, 97, 255, 0.4);
  border-top: 2px solid #F9F9FB;
  box-shadow: inset 0 0 0 1px rgba(123, 97, 255, 0.4);
}
.nav-tabs .nav-link.disabled, .nav-tabs .nav-link:disabled {
  color: #ACACAC;
  border-bottom: 2px solid #C2C5D1;
  background-color: #F9F9FB;
}
.nav-tabs .nav-link.active,
.nav-tabs .nav-item.show .nav-link {
  color: #1E1E1E;
  background-color: #fff;
  border-top: 2px solid #14AE5C;
}

.tempus-dominus-widget {
  padding: 0px;
  width: 20rem;
  color: #000;
  background-color: #fff;
}
.tempus-dominus-widget .timepicker-hour,
.tempus-dominus-widget .timepicker-minute,
.tempus-dominus-widget .timepicker-second {
  font-size: 1.2em;
}
.tempus-dominus-widget .calendar-header {
  margin-bottom: 2px;
  font-weight: normal;
  border-bottom: 1px solid #C2C5D1;
  padding: 8px;
}
.tempus-dominus-widget .calendar-header .next {
  color: #C2C5D1;
}
.tempus-dominus-widget .calendar-header .previous {
  color: #C2C5D1;
}
.tempus-dominus-widget .calendar-header i {
  font-size: 20px;
}
.tempus-dominus-widget .toolbar {
  grid-auto-rows: 32px;
  border-top: 1px solid #C2C5D1;
  margin-top: 2px;
  padding: 10px;
}
.tempus-dominus-widget .toolbar div {
  border-radius: 2px;
}
.tempus-dominus-widget .date-container-days {
  grid-auto-rows: 32px;
  padding: 8px 12px;
}
.tempus-dominus-widget .time-container-clock {
  grid-auto-rows: minmax(24px, auto);
  padding: 0px 32px;
}
.tempus-dominus-widget .time-container-clock:has([data-time-component=seconds]) {
  padding: 0px 6px;
}
.tempus-dominus-widget .date-container-decades div:not(.no-highlight),
.tempus-dominus-widget .date-container-years div:not(.no-highlight),
.tempus-dominus-widget .date-container-months div:not(.no-highlight),
.tempus-dominus-widget .date-container-days div:not(.no-highlight),
.tempus-dominus-widget .time-container-clock div:not(.no-highlight),
.tempus-dominus-widget .time-container-hour div:not(.no-highlight),
.tempus-dominus-widget .time-container-minute div:not(.no-highlight),
.tempus-dominus-widget .time-container-second div:not(.no-highlight) {
  height: 24px;
  border-radius: 2px;
  border: 2px solid transparent;
}
.tempus-dominus-widget .time-container {
  margin-top: 31px;
  margin-bottom: 31px;
}
.tempus-dominus-widget [data-action].disabled, .tempus-dominus-widget [data-action].disabled:hover {
  color: #6c757d;
}
.tempus-dominus-widget .toolbar div:hover {
  background: #fff;
}
.tempus-dominus-widget .toolbar > div + div {
  border-left: 2px solid #C2C5D1;
}
.tempus-dominus-widget .toolbar i {
  font-size: 20px;
  padding: 2px 0px;
}
.tempus-dominus-widget .date-container-days .dow {
  color: #000;
  font-weight: 400;
}
.tempus-dominus-widget .date-container-days .cw {
  color: #C2C5D1;
}
.tempus-dominus-widget .date-container-decades div:not(.no-highlight):hover,
.tempus-dominus-widget .date-container-years div:not(.no-highlight):hover,
.tempus-dominus-widget .date-container-months div:not(.no-highlight):hover,
.tempus-dominus-widget .date-container-days div:not(.no-highlight):hover,
.tempus-dominus-widget .time-container-clock div:not(.no-highlight):hover,
.tempus-dominus-widget .time-container-hour div:not(.no-highlight):hover,
.tempus-dominus-widget .time-container-minute div:not(.no-highlight):hover,
.tempus-dominus-widget .time-container-second div:not(.no-highlight):hover {
  background: #fff;
  border: 2px solid rgba(66, 0, 255, 0.2);
  border-radius: 2px;
}
.tempus-dominus-widget .date-container-decades div:not(.no-highlight).active,
.tempus-dominus-widget .date-container-years div:not(.no-highlight).active,
.tempus-dominus-widget .date-container-months div:not(.no-highlight).active,
.tempus-dominus-widget .date-container-days div:not(.no-highlight).active,
.tempus-dominus-widget .time-container-clock div:not(.no-highlight).active,
.tempus-dominus-widget .time-container-hour div:not(.no-highlight).active,
.tempus-dominus-widget .time-container-minute div:not(.no-highlight).active,
.tempus-dominus-widget .time-container-second div:not(.no-highlight).active {
  background-color: var(--bs-primary);
  color: #fff;
  text-shadow: none;
}
.tempus-dominus-widget .date-container-decades div:not(.no-highlight).active.old, .tempus-dominus-widget .date-container-decades div:not(.no-highlight).active.new,
.tempus-dominus-widget .date-container-years div:not(.no-highlight).active.old,
.tempus-dominus-widget .date-container-years div:not(.no-highlight).active.new,
.tempus-dominus-widget .date-container-months div:not(.no-highlight).active.old,
.tempus-dominus-widget .date-container-months div:not(.no-highlight).active.new,
.tempus-dominus-widget .date-container-days div:not(.no-highlight).active.old,
.tempus-dominus-widget .date-container-days div:not(.no-highlight).active.new,
.tempus-dominus-widget .time-container-clock div:not(.no-highlight).active.old,
.tempus-dominus-widget .time-container-clock div:not(.no-highlight).active.new,
.tempus-dominus-widget .time-container-hour div:not(.no-highlight).active.old,
.tempus-dominus-widget .time-container-hour div:not(.no-highlight).active.new,
.tempus-dominus-widget .time-container-minute div:not(.no-highlight).active.old,
.tempus-dominus-widget .time-container-minute div:not(.no-highlight).active.new,
.tempus-dominus-widget .time-container-second div:not(.no-highlight).active.old,
.tempus-dominus-widget .time-container-second div:not(.no-highlight).active.new {
  color: #fff;
}
.tempus-dominus-widget .date-container-decades div:not(.no-highlight).active.today:before,
.tempus-dominus-widget .date-container-years div:not(.no-highlight).active.today:before,
.tempus-dominus-widget .date-container-months div:not(.no-highlight).active.today:before,
.tempus-dominus-widget .date-container-days div:not(.no-highlight).active.today:before,
.tempus-dominus-widget .time-container-clock div:not(.no-highlight).active.today:before,
.tempus-dominus-widget .time-container-hour div:not(.no-highlight).active.today:before,
.tempus-dominus-widget .time-container-minute div:not(.no-highlight).active.today:before,
.tempus-dominus-widget .time-container-second div:not(.no-highlight).active.today:before {
  border-bottom-color: var(--bs-info);
}
.tempus-dominus-widget .date-container-decades div:not(.no-highlight).old, .tempus-dominus-widget .date-container-decades div:not(.no-highlight).new,
.tempus-dominus-widget .date-container-years div:not(.no-highlight).old,
.tempus-dominus-widget .date-container-years div:not(.no-highlight).new,
.tempus-dominus-widget .date-container-months div:not(.no-highlight).old,
.tempus-dominus-widget .date-container-months div:not(.no-highlight).new,
.tempus-dominus-widget .date-container-days div:not(.no-highlight).old,
.tempus-dominus-widget .date-container-days div:not(.no-highlight).new,
.tempus-dominus-widget .time-container-clock div:not(.no-highlight).old,
.tempus-dominus-widget .time-container-clock div:not(.no-highlight).new,
.tempus-dominus-widget .time-container-hour div:not(.no-highlight).old,
.tempus-dominus-widget .time-container-hour div:not(.no-highlight).new,
.tempus-dominus-widget .time-container-minute div:not(.no-highlight).old,
.tempus-dominus-widget .time-container-minute div:not(.no-highlight).new,
.tempus-dominus-widget .time-container-second div:not(.no-highlight).old,
.tempus-dominus-widget .time-container-second div:not(.no-highlight).new {
  color: #C2C5D1;
}
.tempus-dominus-widget .date-container-decades div:not(.no-highlight).disabled, .tempus-dominus-widget .date-container-decades div:not(.no-highlight).disabled:hover,
.tempus-dominus-widget .date-container-years div:not(.no-highlight).disabled,
.tempus-dominus-widget .date-container-years div:not(.no-highlight).disabled:hover,
.tempus-dominus-widget .date-container-months div:not(.no-highlight).disabled,
.tempus-dominus-widget .date-container-months div:not(.no-highlight).disabled:hover,
.tempus-dominus-widget .date-container-days div:not(.no-highlight).disabled,
.tempus-dominus-widget .date-container-days div:not(.no-highlight).disabled:hover,
.tempus-dominus-widget .time-container-clock div:not(.no-highlight).disabled,
.tempus-dominus-widget .time-container-clock div:not(.no-highlight).disabled:hover,
.tempus-dominus-widget .time-container-hour div:not(.no-highlight).disabled,
.tempus-dominus-widget .time-container-hour div:not(.no-highlight).disabled:hover,
.tempus-dominus-widget .time-container-minute div:not(.no-highlight).disabled,
.tempus-dominus-widget .time-container-minute div:not(.no-highlight).disabled:hover,
.tempus-dominus-widget .time-container-second div:not(.no-highlight).disabled,
.tempus-dominus-widget .time-container-second div:not(.no-highlight).disabled:hover {
  color: #6c757d;
}
.tempus-dominus-widget .date-container-decades div:not(.no-highlight).today:before,
.tempus-dominus-widget .date-container-years div:not(.no-highlight).today:before,
.tempus-dominus-widget .date-container-months div:not(.no-highlight).today:before,
.tempus-dominus-widget .date-container-days div:not(.no-highlight).today:before,
.tempus-dominus-widget .time-container-clock div:not(.no-highlight).today:before,
.tempus-dominus-widget .time-container-hour div:not(.no-highlight).today:before,
.tempus-dominus-widget .time-container-minute div:not(.no-highlight).today:before,
.tempus-dominus-widget .time-container-second div:not(.no-highlight).today:before {
  border-bottom-color: var(--bs-primary);
  border-top-color: rgba(0, 0, 0, 0.2);
  bottom: 0px;
  right: 0px;
}
.tempus-dominus-widget button {
  color: #fff;
  background-color: var(--bs-primary);
  border-color: var(--bs-primary);
}
.tempus-dominus-widget [data-time-component=hours],
.tempus-dominus-widget .separator,
.tempus-dominus-widget [data-time-component=minutes],
.tempus-dominus-widget [data-time-component=seconds] {
  height: 75px !important;
  font-size: 62px;
  font-weight: 300;
}
.tempus-dominus-widget [data-action=incrementHours],
.tempus-dominus-widget [data-action=incrementMinutes],
.tempus-dominus-widget [data-action=incrementSeconds] {
  align-self: end;
}
.tempus-dominus-widget .date-container-days div:not(.no-highlight) {
  width: 24px;
}

.select2-container--bootstrap-5 .select2-selection--multiple textarea:focus {
  box-shadow: none;
}

#sidebar .btn-primary.force.color.white.onhover:hover, #sidebar .btn-primary.force.color.white.onhover:active, #sidebar .btn-primary.force.color.white.onhover:focus {
  color: #fff;
}
#sidebar .tabbutton.btn-primary {
  outline: none;
}
#sidebar .tabbutton.btn-primary:hover:after, #sidebar .tabbutton.btn-primary:focus:after, #sidebar .tabbutton.btn-primary:active:after {
  color: #163c19;
}
#sidebar .tabbutton.btn-primary:after {
  color: #328637;
}
#sidebar .background.white {
  background-color: #fff;
  box-shadow: none;
}
#sidebar .resize-handle button:focus, #sidebar .resize-handle button:active, #sidebar .resize-handle button:hover {
  background-color: #fff !important;
}
#sidebar .menu-open {
  animation-name: animate-gradient;
  animation-duration: 450ms;
  background: radial-gradient(circle at center, #5cc262 0px, #5cc262 8px, #fff 9px, #fff 100%);
}
#sidebar .selected {
  padding-left: 20px;
  background: linear-gradient(to right, #DDDEE8 0px, #DDDEE8 8px, #fff 8px, #fff 100%);
  transition-property: all;
  transition-duration: 0.25s;
  transition-timing-function: cubic-bezier(1, 0.5, 0.5, 1);
}
#sidebar .selected.activated {
  background: linear-gradient(to right, #14AE5C 0px, #14AE5C 8px, #fff 8px, #fff 100%);
}
#sidebar .dragged {
  background-color: #40ab46 !important;
  opacity: 0.8;
  padding-top: 18px;
  padding-bottom: 18px;
  transition-property: all;
  transition-duration: 0.1s;
  transition-timing-function: ease-in-out;
}
#sidebar .menu-selected {
  padding-left: 10px;
  background: linear-gradient(to right, #328637 0px, #328637 6px, #fff 6px, #fff 100%);
}
#sidebar .subpanel.level-0 .menu-selected {
  background: linear-gradient(to right, #40ab46 0px, #40ab46 6px, #fff 6px, #fff 100%);
}
#sidebar .subpanel.level-0 .selected {
  background: linear-gradient(to right, #40ab46 0px, #40ab46 13px, #fff 13px, #fff 100%);
}
#sidebar .subpanel.level-1 .menu-selected {
  background: linear-gradient(to right, #49bb50 0px, #49bb50 6px, #fff 6px, #fff 100%);
}
#sidebar .subpanel.level-1 .selected {
  background: linear-gradient(to right, #49bb50 0px, #49bb50 13px, #fff 13px, #fff 100%);
}
#sidebar .subpanel.level-2 .menu-selected {
  background: linear-gradient(to right, #5cc262 0px, #5cc262 6px, #fff 6px, #fff 100%);
}
#sidebar .subpanel.level-2 .selected {
  background: linear-gradient(to right, #5cc262 0px, #5cc262 13px, #fff 13px, #fff 100%);
}

.jumbotron {
  text-align: center;
  background-color: transparent;
  padding: 48px 60px;
  border-radius: 4px;
  margin-bottom: 20px;
  margin-top: 14px;
}
.jumbotron.message-box {
  background-color: transparent;
  margin-top: 1em;
}
.jumbotron h2, .jumbotron .h2, .jumbotron.h2 {
  color: #152536;
  font-family: "IBMPlexSans", system-ui, -apple-system, "Segoe UI", Roboto, "Helvetica Neue", Arial, "Noto Sans", "Liberation Sans", sans-serif, "Apple Color Emoji", "Segoe UI Emoji", "Segoe UI Symbol", "Noto Color Emoji";
  font-weight: 600;
  font-size: 1.425rem;
  line-height: 26px;
}
.jumbotron p {
  margin-bottom: 15px;
  font-size: 1.425rem;
}
.jumbotron .container {
  max-width: 100%;
}

.container .jumbotron {
  border-radius: 4px;
}

.message-box {
  position: relative;
  margin-top: 20px;
  animation: slidefromtop 1s;
  border: 1px solid #14AE5C;
}

.message-box-error {
  border: 1px solid #FF515F;
}

.message-box-warning {
  border: 1px solid #FFE046;
}

#welcome-jumbotron {
  padding-top: 0;
  padding-bottom: 0;
  background-color: transparent;
}
#welcome-jumbotron p {
  margin-top: 52px;
  margin-bottom: 0px;
  font-size: 1.14rem;
}

#welcome-jumbotron > img {
  width: 294px;
}

table .ls-sticky-column:first-child {
  position: sticky;
  background-color: #fff;
  left: 0;
  box-shadow: inset -15px 0px 15px -15px rgba(0, 0, 0, 0.05);
}
table .ls-sticky-column:last-child {
  position: sticky;
  background-color: #fff;
  right: -1px;
  box-shadow: inset 15px 0 15px -15px rgba(0, 0, 0, 0.05);
}
table .ls-sticky-column:has(.dropdown-menu.show) {
  z-index: 1;
}

.table > thead > tr.active > td, .table > thead > tr.active > th,
.table > tbody > tr.active > td,
.table > tbody > tr.active > th,
.table > tfoot > tr.active > td,
.table > tfoot > tr.active > th {
  background-color: #EEEFF7;
}
.table > thead > tr.success > td, .table > thead > tr.success > th,
.table > tbody > tr.success > td,
.table > tbody > tr.success > th,
.table > tfoot > tr.success > td,
.table > tfoot > tr.success > th {
  background-color: #4DD753;
}
.table > thead > tr.info > td, .table > thead > tr.info > th,
.table > tbody > tr.info > td,
.table > tbody > tr.info > th,
.table > tfoot > tr.info > td,
.table > tfoot > tr.info > th {
  background-color: #8146F6;
}
.table > thead > tr.warning > td, .table > thead > tr.warning > th,
.table > tbody > tr.warning > td,
.table > tbody > tr.warning > th,
.table > tfoot > tr.warning > td,
.table > tfoot > tr.warning > th {
  background-color: #FFE046;
}
.table > thead > tr.danger > td, .table > thead > tr.danger > th,
.table > tbody > tr.danger > td,
.table > tbody > tr.danger > th,
.table > tfoot > tr.danger > td,
.table > tfoot > tr.danger > th {
  background-color: #FF515F;
}
.table > thead > tr > td.active, .table > thead > tr > th.active,
.table > tbody > tr > td.active,
.table > tbody > tr > th.active,
.table > tfoot > tr > td.active,
.table > tfoot > tr > th.active {
  background-color: #EEEFF7;
}
.table > thead > tr > td.success, .table > thead > tr > th.success,
.table > tbody > tr > td.success,
.table > tbody > tr > th.success,
.table > tfoot > tr > td.success,
.table > tfoot > tr > th.success {
  background-color: #4DD753;
}
.table > thead > tr > td.info, .table > thead > tr > th.info,
.table > tbody > tr > td.info,
.table > tbody > tr > th.info,
.table > tfoot > tr > td.info,
.table > tfoot > tr > th.info {
  background-color: #8146F6;
}
.table > thead > tr > td.warning, .table > thead > tr > th.warning,
.table > tbody > tr > td.warning,
.table > tbody > tr > th.warning,
.table > tfoot > tr > td.warning,
.table > tfoot > tr > th.warning {
  background-color: #FFE046;
}
.table > thead > tr > td.danger, .table > thead > tr > th.danger,
.table > tbody > tr > td.danger,
.table > tbody > tr > th.danger,
.table > tfoot > tr > td.danger,
.table > tfoot > tr > th.danger {
  background-color: #FF515F;
}
.table tbody + tbody {
  border-top: 2px solid #ACACAC;
}
.table tfoot > tr > td {
  border-top: 1px solid #ACACAC;
}
.table thead > tr > th {
  border-bottom: 2px solid #ACACAC;
}

.table {
  background-color: #fff;
}

.table-striped > tbody > tr:nth-child(odd) > td,
.table-striped > tbody > tr:nth-child(odd) > th {
  background-color: #EEEFF7;
}

.table-hover > tbody > tr:hover > td {
  background-color: #EEEFF7;
}
.table-hover > tbody > tr:hover > td:not(.ls-sticky-column) {
  box-shadow: none;
}
.table-hover > tbody > tr.active:hover > td, .table-hover > tbody > tr.active:hover > th {
  background-color: #EEEFF7;
}
.table-hover > tbody > tr.success:hover > td, .table-hover > tbody > tr.success:hover > th {
  background-color: #59d95f;
}
.table-hover > tbody > tr.info:hover > td, .table-hover > tbody > tr.info:hover > th {
  background-color: #8953f6;
}
.table-hover > tbody > tr.warning:hover > td, .table-hover > tbody > tr.warning:hover > th {
  background-color: #fee153;
}
.table-hover > tbody > tr.danger:hover > td, .table-hover > tbody > tr.danger:hover > th {
  background-color: #dd4352;
}
.table-hover > tbody > tr > td.active:hover, .table-hover > tbody > tr > th.active:hover {
  background-color: #EEEFF7;
}
.table-hover > tbody > tr > td.success:hover, .table-hover > tbody > tr > th.success:hover {
  background-color: #59d95f;
}
.table-hover > tbody > tr > td.info:hover, .table-hover > tbody > tr > th.info:hover {
  background-color: #8953f6;
}
.table-hover > tbody > tr > td.warning:hover, .table-hover > tbody > tr > th.warning:hover {
  background-color: #fee153;
}
.table-hover > tbody > tr > td.danger:hover, .table-hover > tbody > tr > th.danger:hover {
  background-color: #dd4352;
}

.pagination {
  flex-wrap: wrap;
}
.pagination .page-item .page-link {
  margin: 0 2px 4px 2px;
  border-radius: 4px;
}<|MERGE_RESOLUTION|>--- conflicted
+++ resolved
@@ -11118,102 +11118,6 @@
  * This file contain all the common css definitions for the different admin theme.
  * It should not contain color definition (grey, blacks, and white are acceptable)
  */
-<<<<<<< HEAD
-/**
- * Custom variables for Bootstrap 5
- */
-:root {
-  --bs-blue: #0d6efd;
-  --bs-indigo: #6610f2;
-  --bs-purple: #6f42c1;
-  --bs-pink: #d63384;
-  --bs-red: #dc3545;
-  --bs-orange: #FFBA68;
-  --bs-yellow: #ffc107;
-  --bs-green: #198754;
-  --bs-teal: #20c997;
-  --bs-cyan: #0dcaf0;
-  --bs-white: #fff;
-  --bs-gray: #6c757d;
-  --bs-gray-dark: #343a40;
-  --bs-gray-100: #f8f9fa;
-  --bs-gray-200: #e9ecef;
-  --bs-gray-300: #dee2e6;
-  --bs-gray-400: #ced4da;
-  --bs-gray-500: #adb5bd;
-  --bs-gray-600: #6c757d;
-  --bs-gray-700: #495057;
-  --bs-gray-800: #343a40;
-  --bs-gray-900: #212529;
-  --bs-primary: #0d6efd;
-  --bs-secondary: #6C757D;
-  --bs-success: #198754;
-  --bs-info: #0DCAF0;
-  --bs-warning: #FFC107;
-  --bs-danger: #DC3545;
-  --bs-light: #f8f9fa;
-  --bs-dark: #212529;
-  --bs-cancel: #E9ECEF;
-  --bs-primary-rgb: 20, 174, 92;
-  --bs-secondary-rgb: 172, 172, 172;
-  --bs-success-rgb: 77, 215, 83;
-  --bs-danger-rgb: 255, 81, 95;
-  --bs-warning-rgb: 255, 224, 70;
-  --bs-info-rgb: 129, 70, 246;
-  --bs-light-rgb: 238, 239, 247;
-  --bs-dark-rgb: 30, 30, 30;
-  --bs-black60-rgb: 102, 102, 102;
-  --bs-cancel-rgb: 172, 172, 172;
-  --bs-white-rgb: 255, 255, 255;
-  --bs-black-rgb: 0, 0, 0;
-  --bs-body-color-rgb: 33, 37, 41;
-  --bs-body-bg-rgb: 255, 255, 255;
-  --bs-font-sans-serif: system-ui, -apple-system, "Segoe UI", Roboto, "Helvetica Neue", Arial, "Noto Sans", "Liberation Sans", sans-serif, "Apple Color Emoji", "Segoe UI Emoji", "Segoe UI Symbol", "Noto Color Emoji";
-  --bs-font-monospace: SFMono-Regular, Menlo, Monaco, Consolas, "Liberation Mono", "Courier New", monospace;
-  --bs-gradient: linear-gradient(180deg, rgba(255, 255, 255, 0.15), rgba(255, 255, 255, 0));
-  --bs-root-font-size: 14px;
-  --bs-body-font-family: var(--bs-font-sans-serif);
-  --bs-body-font-size: 1rem;
-  --bs-body-font-weight: 400;
-  --bs-body-line-height: 1.5;
-  --bs-body-color: #212529;
-  --bs-body-bg: #fff;
-}
-
-html {
-  font-size: 14px;
-}
-
-a {
-  text-decoration: none;
-}
-
-.table > :not(:first-child) {
-  border-top: 0;
-}
-
-.ls-text-underline-hover {
-  text-decoration: none;
-}
-
-.ls-text-underline-hover:hover {
-  text-decoration: underline;
-}
-
-.list-group {
-  border-radius: 0px !important;
-}
-
-.list-group-item {
-  border: none !important;
-}
-
-.hidden {
-  display: none !important;
-}
-
-=======
->>>>>>> 4a6462f3
 #ls-loading {
   width: 100%;
   height: 100%;
@@ -18032,6 +17936,23 @@
   background: linear-gradient(to right, #5cc262 0px, #5cc262 13px, #fff 13px, #fff 100%);
 }
 
+.badge {
+  background-color: #F9F9FB;
+  color: #1E1E1E;
+}
+.badge.bg-primary, .badge.bg-secondary, .badge.bg-info, .badge.bg-dark {
+  color: #fff;
+}
+
+.badge.reverse-color {
+  color: #F9F9FB !important;
+  background-color: #1E1E1E !important;
+}
+
+.badge.rounded-pill {
+  padding: 4px 12px !important;
+}
+
 .jumbotron {
   text-align: center;
   background-color: transparent;
