{#
/**
 * Multiple short text question Html
 *
 * @var $aRows      : the rows, generated with the views rows/answer_row*.php
 *
 */
#}
<!-- Multiple short text -->

<!-- answer -->
<div class="container-center" id="selector--inputondemand-{{ basename }}">
    <div class="row">
        <div class="col-12">
            <ul class="{{ coreClass }} list-unstyled form-horizontal selector--inputondemand-list" role="group" aria-labelledby="ls-question-text-{{ basename }}">
                {% if aRows is empty %}
                    {% include 'survey/questions/answer/multipleshorttext/empty.twig' %}
                {% else %}
                    {% for aRow in aRows %}
                        {% set rowTemplate = (aRow.textarea ? 'survey/questions/answer/multipleshorttext/rows/answer_row_textarea.twig' : 'survey/questions/answer/multipleshorttext/rows/answer_row_inputtext.twig') %}
                        {% include rowTemplate with aRow only %}
                    {% endfor %}
                {% endif %}
            </ul>
        </div>
<<<<<<< HEAD
        <div class="col-xs-12 text-right">
            <button class="btn btn-outline-secondary selector--inputondemand-addlinebutton">
=======
        <div class="col-12 text-end">
            <button class="btn btn-default selector--inputondemand-addlinebutton">
>>>>>>> 5566f605
                <i class="fa fa-{{question_template_attribute.addlineicon}}"></i>
                &nbsp;{{gT("Add line")}}
            </button>
        </div>
    </div>
</div>
<!-- end of answer -->

{{ registerScript( "InputOnDemandScript" ~ basename, "
    var inputOnDemanControl" ~ basename ~ " = new InputOnDemanControlGenerator('#selector--inputondemand-" ~ basename ~ "', {
        autoadd: '" ~ question_template_attribute.autoaddnewline ~ "'
    });
        inputOnDemanControl" ~ basename ~ ".bind();
    ", "POS_POSTSCRIPT")
}}<|MERGE_RESOLUTION|>--- conflicted
+++ resolved
@@ -23,13 +23,8 @@
                 {% endif %}
             </ul>
         </div>
-<<<<<<< HEAD
-        <div class="col-xs-12 text-right">
+        <div class="col-12 text-end">
             <button class="btn btn-outline-secondary selector--inputondemand-addlinebutton">
-=======
-        <div class="col-12 text-end">
-            <button class="btn btn-default selector--inputondemand-addlinebutton">
->>>>>>> 5566f605
                 <i class="fa fa-{{question_template_attribute.addlineicon}}"></i>
                 &nbsp;{{gT("Add line")}}
             </button>
