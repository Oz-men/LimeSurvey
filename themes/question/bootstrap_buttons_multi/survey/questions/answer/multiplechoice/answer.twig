--- conflicted
+++ resolved
@@ -26,15 +26,9 @@
     </div>
     <!-- other -->
     {% if other in aRows|keys %}
-<<<<<<< HEAD
     <div class="d-none col-12" id="{{ name }}other-div">
             <div class="mb-3 text-item other-text-item form-check">
-                {{ gT('Other:') }}
-=======
-    <div class="hide col-sm-12" id="{{ name }}other-div">
-            <div class="form-group text-item other-text-item">
                 {{ processString(othertext) }}
->>>>>>> e447504b
                 <input
                     class="form-control input-sm {{kpclass}} bootstrap-other-input"
                     type="text"
