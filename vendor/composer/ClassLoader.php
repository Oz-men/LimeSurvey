<?php

/*
 * This file is part of Composer.
 *
 * (c) Nils Adermann <naderman@naderman.de>
 *     Jordi Boggiano <j.boggiano@seld.be>
 *
 * For the full copyright and license information, please view the LICENSE
 * file that was distributed with this source code.
 */

namespace Composer\Autoload;

/**
 * ClassLoader implements a PSR-0, PSR-4 and classmap class loader.
 *
 *     $loader = new \Composer\Autoload\ClassLoader();
 *
 *     // register classes with namespaces
 *     $loader->add('Symfony\Component', __DIR__.'/component');
 *     $loader->add('Symfony',           __DIR__.'/framework');
 *
 *     // activate the autoloader
 *     $loader->register();
 *
 *     // to enable searching the include path (eg. for PEAR packages)
 *     $loader->setUseIncludePath(true);
 *
 * In this example, if you try to use a class in the Symfony\Component
 * namespace or one of its children (Symfony\Component\Console for instance),
 * the autoloader will first look for the class under the component/
 * directory, and it will then fallback to the framework/ directory if not
 * found before giving up.
 *
 * This class is loosely based on the Symfony UniversalClassLoader.
 *
 * @author Fabien Potencier <fabien@symfony.com>
 * @author Jordi Boggiano <j.boggiano@seld.be>
 * @see    http://www.php-fig.org/psr/psr-0/
 * @see    http://www.php-fig.org/psr/psr-4/
 */
class ClassLoader
{
<<<<<<< HEAD
=======
    /** @var \Closure(string):void */
    private static $includeFile;

    /** @var ?string */
    private $vendorDir;

>>>>>>> 19684b25
    // PSR-4
    /**
     * @var array[]
     * @psalm-var array<string, array<string, int>>
     */
    private $prefixLengthsPsr4 = array();
    /**
     * @var array[]
     * @psalm-var array<string, array<int, string>>
     */
    private $prefixDirsPsr4 = array();
    /**
     * @var array[]
     * @psalm-var array<string, string>
     */
    private $fallbackDirsPsr4 = array();

    // PSR-0
    /**
     * @var array[]
     * @psalm-var array<string, array<string, string[]>>
     */
    private $prefixesPsr0 = array();
    /**
     * @var array[]
     * @psalm-var array<string, string>
     */
    private $fallbackDirsPsr0 = array();

    /** @var bool */
    private $useIncludePath = false;

    /**
     * @var string[]
     * @psalm-var array<string, string>
     */
    private $classMap = array();

    /** @var bool */
    private $classMapAuthoritative = false;

    /**
     * @var bool[]
     * @psalm-var array<string, bool>
     */
    private $missingClasses = array();

    /** @var ?string */
    private $apcuPrefix;

<<<<<<< HEAD
=======
    /**
     * @var self[]
     */
    private static $registeredLoaders = array();

    /**
     * @param ?string $vendorDir
     */
    public function __construct($vendorDir = null)
    {
        $this->vendorDir = $vendorDir;
        self::initializeIncludeClosure();
    }

    /**
     * @return string[]
     */
>>>>>>> 19684b25
    public function getPrefixes()
    {
        if (!empty($this->prefixesPsr0)) {
            return call_user_func_array('array_merge', array_values($this->prefixesPsr0));
        }

        return array();
    }

    /**
     * @return array[]
     * @psalm-return array<string, array<int, string>>
     */
    public function getPrefixesPsr4()
    {
        return $this->prefixDirsPsr4;
    }

    /**
     * @return array[]
     * @psalm-return array<string, string>
     */
    public function getFallbackDirs()
    {
        return $this->fallbackDirsPsr0;
    }

    /**
     * @return array[]
     * @psalm-return array<string, string>
     */
    public function getFallbackDirsPsr4()
    {
        return $this->fallbackDirsPsr4;
    }

    /**
     * @return string[] Array of classname => path
     * @psalm-return array<string, string>
     */
    public function getClassMap()
    {
        return $this->classMap;
    }

    /**
     * @param string[] $classMap Class to filename map
     * @psalm-param array<string, string> $classMap
     *
     * @return void
     */
    public function addClassMap(array $classMap)
    {
        if ($this->classMap) {
            $this->classMap = array_merge($this->classMap, $classMap);
        } else {
            $this->classMap = $classMap;
        }
    }

    /**
     * Registers a set of PSR-0 directories for a given prefix, either
     * appending or prepending to the ones previously set for this prefix.
     *
     * @param string          $prefix  The prefix
     * @param string[]|string $paths   The PSR-0 root directories
     * @param bool            $prepend Whether to prepend the directories
     *
     * @return void
     */
    public function add($prefix, $paths, $prepend = false)
    {
        if (!$prefix) {
            if ($prepend) {
                $this->fallbackDirsPsr0 = array_merge(
                    (array) $paths,
                    $this->fallbackDirsPsr0
                );
            } else {
                $this->fallbackDirsPsr0 = array_merge(
                    $this->fallbackDirsPsr0,
                    (array) $paths
                );
            }

            return;
        }

        $first = $prefix[0];
        if (!isset($this->prefixesPsr0[$first][$prefix])) {
            $this->prefixesPsr0[$first][$prefix] = (array) $paths;

            return;
        }
        if ($prepend) {
            $this->prefixesPsr0[$first][$prefix] = array_merge(
                (array) $paths,
                $this->prefixesPsr0[$first][$prefix]
            );
        } else {
            $this->prefixesPsr0[$first][$prefix] = array_merge(
                $this->prefixesPsr0[$first][$prefix],
                (array) $paths
            );
        }
    }

    /**
     * Registers a set of PSR-4 directories for a given namespace, either
     * appending or prepending to the ones previously set for this namespace.
     *
     * @param string          $prefix  The prefix/namespace, with trailing '\\'
     * @param string[]|string $paths   The PSR-4 base directories
     * @param bool            $prepend Whether to prepend the directories
     *
     * @throws \InvalidArgumentException
     *
     * @return void
     */
    public function addPsr4($prefix, $paths, $prepend = false)
    {
        if (!$prefix) {
            // Register directories for the root namespace.
            if ($prepend) {
                $this->fallbackDirsPsr4 = array_merge(
                    (array) $paths,
                    $this->fallbackDirsPsr4
                );
            } else {
                $this->fallbackDirsPsr4 = array_merge(
                    $this->fallbackDirsPsr4,
                    (array) $paths
                );
            }
        } elseif (!isset($this->prefixDirsPsr4[$prefix])) {
            // Register directories for a new namespace.
            $length = strlen($prefix);
            if ('\\' !== $prefix[$length - 1]) {
                throw new \InvalidArgumentException("A non-empty PSR-4 prefix must end with a namespace separator.");
            }
            $this->prefixLengthsPsr4[$prefix[0]][$prefix] = $length;
            $this->prefixDirsPsr4[$prefix] = (array) $paths;
        } elseif ($prepend) {
            // Prepend directories for an already registered namespace.
            $this->prefixDirsPsr4[$prefix] = array_merge(
                (array) $paths,
                $this->prefixDirsPsr4[$prefix]
            );
        } else {
            // Append directories for an already registered namespace.
            $this->prefixDirsPsr4[$prefix] = array_merge(
                $this->prefixDirsPsr4[$prefix],
                (array) $paths
            );
        }
    }

    /**
     * Registers a set of PSR-0 directories for a given prefix,
     * replacing any others previously set for this prefix.
     *
     * @param string          $prefix The prefix
     * @param string[]|string $paths  The PSR-0 base directories
     *
     * @return void
     */
    public function set($prefix, $paths)
    {
        if (!$prefix) {
            $this->fallbackDirsPsr0 = (array) $paths;
        } else {
            $this->prefixesPsr0[$prefix[0]][$prefix] = (array) $paths;
        }
    }

    /**
     * Registers a set of PSR-4 directories for a given namespace,
     * replacing any others previously set for this namespace.
     *
     * @param string          $prefix The prefix/namespace, with trailing '\\'
     * @param string[]|string $paths  The PSR-4 base directories
     *
     * @throws \InvalidArgumentException
     *
     * @return void
     */
    public function setPsr4($prefix, $paths)
    {
        if (!$prefix) {
            $this->fallbackDirsPsr4 = (array) $paths;
        } else {
            $length = strlen($prefix);
            if ('\\' !== $prefix[$length - 1]) {
                throw new \InvalidArgumentException("A non-empty PSR-4 prefix must end with a namespace separator.");
            }
            $this->prefixLengthsPsr4[$prefix[0]][$prefix] = $length;
            $this->prefixDirsPsr4[$prefix] = (array) $paths;
        }
    }

    /**
     * Turns on searching the include path for class files.
     *
     * @param bool $useIncludePath
     *
     * @return void
     */
    public function setUseIncludePath($useIncludePath)
    {
        $this->useIncludePath = $useIncludePath;
    }

    /**
     * Can be used to check if the autoloader uses the include path to check
     * for classes.
     *
     * @return bool
     */
    public function getUseIncludePath()
    {
        return $this->useIncludePath;
    }

    /**
     * Turns off searching the prefix and fallback directories for classes
     * that have not been registered with the class map.
     *
     * @param bool $classMapAuthoritative
     *
     * @return void
     */
    public function setClassMapAuthoritative($classMapAuthoritative)
    {
        $this->classMapAuthoritative = $classMapAuthoritative;
    }

    /**
     * Should class lookup fail if not found in the current class map?
     *
     * @return bool
     */
    public function isClassMapAuthoritative()
    {
        return $this->classMapAuthoritative;
    }

    /**
     * APCu prefix to use to cache found/not-found classes, if the extension is enabled.
     *
     * @param string|null $apcuPrefix
     *
     * @return void
     */
    public function setApcuPrefix($apcuPrefix)
    {
        $this->apcuPrefix = function_exists('apcu_fetch') && filter_var(ini_get('apc.enabled'), FILTER_VALIDATE_BOOLEAN) ? $apcuPrefix : null;
    }

    /**
     * The APCu prefix in use, or null if APCu caching is not enabled.
     *
     * @return string|null
     */
    public function getApcuPrefix()
    {
        return $this->apcuPrefix;
    }

    /**
     * Registers this instance as an autoloader.
     *
     * @param bool $prepend Whether to prepend the autoloader or not
     *
     * @return void
     */
    public function register($prepend = false)
    {
        spl_autoload_register(array($this, 'loadClass'), true, $prepend);
    }

    /**
     * Unregisters this instance as an autoloader.
     *
     * @return void
     */
    public function unregister()
    {
        spl_autoload_unregister(array($this, 'loadClass'));
    }

    /**
     * Loads the given class or interface.
     *
     * @param  string    $class The name of the class
     * @return true|null True if loaded, null otherwise
     */
    public function loadClass($class)
    {
        if ($file = $this->findFile($class)) {
            $includeFile = self::$includeFile;
            $includeFile($file);

            return true;
        }

        return null;
    }

    /**
     * Finds the path to the file where the class is defined.
     *
     * @param string $class The name of the class
     *
     * @return string|false The path if found, false otherwise
     */
    public function findFile($class)
    {
        // class map lookup
        if (isset($this->classMap[$class])) {
            return $this->classMap[$class];
        }
        if ($this->classMapAuthoritative || isset($this->missingClasses[$class])) {
            return false;
        }
        if (null !== $this->apcuPrefix) {
            $file = apcu_fetch($this->apcuPrefix.$class, $hit);
            if ($hit) {
                return $file;
            }
        }

        $file = $this->findFileWithExtension($class, '.php');

        // Search for Hack files if we are running on HHVM
        if (false === $file && defined('HHVM_VERSION')) {
            $file = $this->findFileWithExtension($class, '.hh');
        }

        if (null !== $this->apcuPrefix) {
            apcu_add($this->apcuPrefix.$class, $file);
        }

        if (false === $file) {
            // Remember that this class does not exist.
            $this->missingClasses[$class] = true;
        }

        return $file;
    }

<<<<<<< HEAD
=======
    /**
     * Returns the currently registered loaders indexed by their corresponding vendor directories.
     *
     * @return self[]
     */
    public static function getRegisteredLoaders()
    {
        return self::$registeredLoaders;
    }

    /**
     * @param  string       $class
     * @param  string       $ext
     * @return string|false
     */
>>>>>>> 19684b25
    private function findFileWithExtension($class, $ext)
    {
        // PSR-4 lookup
        $logicalPathPsr4 = strtr($class, '\\', DIRECTORY_SEPARATOR) . $ext;

        $first = $class[0];
        if (isset($this->prefixLengthsPsr4[$first])) {
            $subPath = $class;
            while (false !== $lastPos = strrpos($subPath, '\\')) {
                $subPath = substr($subPath, 0, $lastPos);
                $search = $subPath . '\\';
                if (isset($this->prefixDirsPsr4[$search])) {
                    $pathEnd = DIRECTORY_SEPARATOR . substr($logicalPathPsr4, $lastPos + 1);
                    foreach ($this->prefixDirsPsr4[$search] as $dir) {
                        if (file_exists($file = $dir . $pathEnd)) {
                            return $file;
                        }
                    }
                }
            }
        }

        // PSR-4 fallback dirs
        foreach ($this->fallbackDirsPsr4 as $dir) {
            if (file_exists($file = $dir . DIRECTORY_SEPARATOR . $logicalPathPsr4)) {
                return $file;
            }
        }

        // PSR-0 lookup
        if (false !== $pos = strrpos($class, '\\')) {
            // namespaced class name
            $logicalPathPsr0 = substr($logicalPathPsr4, 0, $pos + 1)
                . strtr(substr($logicalPathPsr4, $pos + 1), '_', DIRECTORY_SEPARATOR);
        } else {
            // PEAR-like class name
            $logicalPathPsr0 = strtr($class, '_', DIRECTORY_SEPARATOR) . $ext;
        }

        if (isset($this->prefixesPsr0[$first])) {
            foreach ($this->prefixesPsr0[$first] as $prefix => $dirs) {
                if (0 === strpos($class, $prefix)) {
                    foreach ($dirs as $dir) {
                        if (file_exists($file = $dir . DIRECTORY_SEPARATOR . $logicalPathPsr0)) {
                            return $file;
                        }
                    }
                }
            }
        }

        // PSR-0 fallback dirs
        foreach ($this->fallbackDirsPsr0 as $dir) {
            if (file_exists($file = $dir . DIRECTORY_SEPARATOR . $logicalPathPsr0)) {
                return $file;
            }
        }

        // PSR-0 include paths.
        if ($this->useIncludePath && $file = stream_resolve_include_path($logicalPathPsr0)) {
            return $file;
        }

        return false;
    }

    /**
     * @return void
     */
    private static function initializeIncludeClosure()
    {
        if (self::$includeFile !== null) {
            return;
        }

        /**
         * Scope isolated include.
         *
         * Prevents access to $this/self from included files.
         *
         * @param  string $file
         * @return void
         */
        self::$includeFile = \Closure::bind(static function($file) {
            include $file;
        }, null, null);
    }
}<|MERGE_RESOLUTION|>--- conflicted
+++ resolved
@@ -37,20 +37,14 @@
  *
  * @author Fabien Potencier <fabien@symfony.com>
  * @author Jordi Boggiano <j.boggiano@seld.be>
- * @see    http://www.php-fig.org/psr/psr-0/
- * @see    http://www.php-fig.org/psr/psr-4/
+ * @see    https://www.php-fig.org/psr/psr-0/
+ * @see    https://www.php-fig.org/psr/psr-4/
  */
 class ClassLoader
 {
-<<<<<<< HEAD
-=======
-    /** @var \Closure(string):void */
-    private static $includeFile;
-
     /** @var ?string */
     private $vendorDir;
 
->>>>>>> 19684b25
     // PSR-4
     /**
      * @var array[]
@@ -101,8 +95,6 @@
     /** @var ?string */
     private $apcuPrefix;
 
-<<<<<<< HEAD
-=======
     /**
      * @var self[]
      */
@@ -114,13 +106,11 @@
     public function __construct($vendorDir = null)
     {
         $this->vendorDir = $vendorDir;
-        self::initializeIncludeClosure();
     }
 
     /**
      * @return string[]
      */
->>>>>>> 19684b25
     public function getPrefixes()
     {
         if (!empty($this->prefixesPsr0)) {
@@ -399,6 +389,17 @@
     public function register($prepend = false)
     {
         spl_autoload_register(array($this, 'loadClass'), true, $prepend);
+
+        if (null === $this->vendorDir) {
+            return;
+        }
+
+        if ($prepend) {
+            self::$registeredLoaders = array($this->vendorDir => $this) + self::$registeredLoaders;
+        } else {
+            unset(self::$registeredLoaders[$this->vendorDir]);
+            self::$registeredLoaders[$this->vendorDir] = $this;
+        }
     }
 
     /**
@@ -409,6 +410,10 @@
     public function unregister()
     {
         spl_autoload_unregister(array($this, 'loadClass'));
+
+        if (null !== $this->vendorDir) {
+            unset(self::$registeredLoaders[$this->vendorDir]);
+        }
     }
 
     /**
@@ -420,8 +425,7 @@
     public function loadClass($class)
     {
         if ($file = $this->findFile($class)) {
-            $includeFile = self::$includeFile;
-            $includeFile($file);
+            includeFile($file);
 
             return true;
         }
@@ -471,8 +475,6 @@
         return $file;
     }
 
-<<<<<<< HEAD
-=======
     /**
      * Returns the currently registered loaders indexed by their corresponding vendor directories.
      *
@@ -488,7 +490,6 @@
      * @param  string       $ext
      * @return string|false
      */
->>>>>>> 19684b25
     private function findFileWithExtension($class, $ext)
     {
         // PSR-4 lookup
@@ -554,26 +555,18 @@
 
         return false;
     }
-
-    /**
-     * @return void
-     */
-    private static function initializeIncludeClosure()
-    {
-        if (self::$includeFile !== null) {
-            return;
-        }
-
-        /**
-         * Scope isolated include.
-         *
-         * Prevents access to $this/self from included files.
-         *
-         * @param  string $file
-         * @return void
-         */
-        self::$includeFile = \Closure::bind(static function($file) {
-            include $file;
-        }, null, null);
-    }
+}
+
+/**
+ * Scope isolated include.
+ *
+ * Prevents access to $this/self from included files.
+ *
+ * @param  string $file
+ * @return void
+ * @private
+ */
+function includeFile($file)
+{
+    include $file;
 }