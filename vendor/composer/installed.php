--- conflicted
+++ resolved
@@ -6,11 +6,7 @@
     'aliases' => 
     array (
     ),
-<<<<<<< HEAD
-    'reference' => '2e8c714121185367fb537ea679b5ab4c5a4c848c',
-=======
-    'reference' => '8c632ca7dd3c2a934068721d6a71986376af0e62',
->>>>>>> e8c28704
+    'reference' => '03ec53d7e0b31cd026bd1e963bf3b8760a0c4a9f',
     'name' => 'limesurvey/limesurvey',
   ),
   'versions' => 
@@ -40,11 +36,7 @@
       'aliases' => 
       array (
       ),
-<<<<<<< HEAD
-      'reference' => '2e8c714121185367fb537ea679b5ab4c5a4c848c',
-=======
-      'reference' => '8c632ca7dd3c2a934068721d6a71986376af0e62',
->>>>>>> e8c28704
+      'reference' => '03ec53d7e0b31cd026bd1e963bf3b8760a0c4a9f',
     ),
     'mk-j/php_xlsxwriter' => 
     array (
