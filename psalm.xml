--- conflicted
+++ resolved
@@ -10,12 +10,9 @@
     <projectFiles>
         <directory name="application/datavalueobjects" />
         <directory name="application/models/services" />
-<<<<<<< HEAD
         <file name="application/models/QuestionAttribute.php" />
         <file name="application/libraries/PluginManager/LimesurveyApi.php" />
-=======
         <file name="application/models/ArchivedTableSettings.php" />
->>>>>>> bc34aa0e
         <ignoreFiles>
             <directory name="third_party" />
             <directory name="framework" />
