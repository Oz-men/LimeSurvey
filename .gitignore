
# Never include config.php
/application/config/config.php

# upload directory : whole except the index.html and readme.txt
/upload/*
!/upload/index.html
!/upload/admintheme/index.html
!/upload/labels/index.html
!/upload/labels/readme.txt
!/upload/surveys/index.html
!/upload/surveys/readme.txt
!/upload/templates/index.html
!/upload/templates/readme.txt

# tmp directory : whole except the index.html for directory create
/tmp/*
!/tmp/index.html
!/tmp/assets/index.html
!/tmp/runtime/index.html
!/tmp/upload/index.html

# ignore plugins directory by default except LS plugin
# if you want to add a new distributed plugin : add the directory here
/plugins/*
!/plugins/index.html
!/plugins/Demo/
!/plugins/AuditLog/

# RFC and commons directory and files
/.well-known/
/sitemap.xml
/robots.txt

# Some global "temporary files" (see
*~
.DS_Store
.DS_Store?
._*
.Spotlight-V100
.Trashes
ehthumbs.db
Thumbs.db

# IDE specific
.settings
.project

# miscellaneous
/application/controllers/admin/updater.php
/nbproject
.svn
.settings/org.eclipse.php.core.prefs
.buildpath
*.un~
launch.json
<<<<<<< HEAD

=======
# ignore plugins directory by default except LS plugin
# if you want to add a new distributed plugin : add the directory here
/plugins/*
!/plugins/index.html
!/plugins/Demo/
!/plugins/AuditLog/
enabletests
>>>>>>> 839bf748
<|MERGE_RESOLUTION|>--- conflicted
+++ resolved
@@ -54,9 +54,6 @@
 .buildpath
 *.un~
 launch.json
-<<<<<<< HEAD
-
-=======
 # ignore plugins directory by default except LS plugin
 # if you want to add a new distributed plugin : add the directory here
 /plugins/*
@@ -64,4 +61,4 @@
 !/plugins/Demo/
 !/plugins/AuditLog/
 enabletests
->>>>>>> 839bf748
+
