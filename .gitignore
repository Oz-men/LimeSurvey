# Never include config.php
/application/config/config.php
/application/config/config.*.php
/application/config/security.php

# Don't include LS4 security.php
/application/config/security.php

## Ignore any hidden folder/files (except explicitly defined)
## such as various IDE folders .idea .netbeans .vscode
## or development environment things like .vagrant etc
.*
!.htaccess
!.scrutinizer.yml
!.bowerrc
!.gitignore
!.gitattributes
!.editorconfig
!.travis.yml
!.babelrc
<<<<<<< HEAD
!.eslintrc.json
=======
!.eslintrc
>>>>>>> eea2ad1d
!.env-cmdrc


# upload directory : whole except the index.html and readme.txt
/upload/*.*
/upload/uploadsave/**/*.*
!/upload/index.html
/upload/admintheme/**/*
!/upload/admintheme/index.html
/upload/labels/**/*.*
!/upload/labels/index.html
!/upload/labels/readme.txt
/upload/surveys/**/*
!/upload/surveys/index.html
!/upload/surveys/readme.txt
!/upload/surveys/.htaccess
/upload/templates/*.*
!/upload/templates/index.html
!/upload/templates/readme.txt
!/upload/themes/index.html
/upload/themes/survey/*
!/upload/themes/survey/generalfiles
/upload/themes/survey/generalfiles/*.*
!/upload/themes/survey/generalfiles/index.html
!/upload/themes/survey/index.html
!/upload/themes/survey/generalfiles/index.html
/upload/themes/question/*.*
/upload/themes/question/**/*.*
!/upload/themes/question/readme.txt
/upload/plugins/*
!/upload/plugins/index.html
/upload/global/*.*
/upload/global/**/*.*
!/upload/global/index.html
!/upload/global/readme.txt

# tmp directory : whole except the index.html for directory create
/tmp/*
/tmp/assets/*
/tmp/runtime/*
/tmp/upload/*
!/tmp/index.html
!/tmp/assets/index.html
!/tmp/runtime/index.html
!/tmp/upload/index.html

# ignore plugins directory by default except LS plugin
# if you want to add a new distributed plugin : add the directory here
/plugins/*
!/plugins/index.html
!/plugins/Demo/
!/plugins/AuditLog/
!/plugins/mailSenderToFrom/
!/plugins/customToken/
!/plugins/expressionQuestionHelp/
!/plugins/expressionFixedDbVar/
!/plugins/expressionQuestionForAll/

#ignore old styles
/styles/

#ignore most of the js-build stuff
node_modules/
third_party/**/docs/
third_party/**/scripts/
third_party/**/tests/
third_party/**/scss/
third_party/**/less/
third_party/**/*.sh
third_party/**/*.md
third_party/**/gulpfile.js
yarn-error.log

# Test stuff
chromedriver

# RFC and commons directory and files
/.well-known/
/sitemap.xml
/robots.txt

# Some global "temporary files" (see
*~
*.map
!/assets/**/*.map
ehthumbs.db
Thumbs.db


# miscellaneous
/application/controllers/admin/updater.php
/nbproject
*.un~
launch.json
enabletests

## Ignore test tmp files
/tests/data/tmp/**

## Ignore files and dependencies for testing
composer.lock
third_party/bin/phpcbf
third_party/bin/phpcs
third_party/squizlabs/
third_party/facebook/
third_party/symfony/
third_party/composer/installed\.json
third_party/amphp/
third_party/bin/
third_party/composer/autoload_files.php
third_party/composer/xdebug-handler/
third_party/doctrine/
third_party/felixfbecker/
third_party/myclabs/
third_party/netresearch/
third_party/nikic/
third_party/ocramius/
third_party/openlss/
third_party/pdepend/
third_party/phar-io/
third_party/phpdocumentor/
third_party/phpmd/
third_party/phpspec/
third_party/phpunit/
third_party/psr/
third_party/sebastian/
third_party/theseer/
third_party/vimeo/
third_party/webmozart/
upload/templates/



## ignore Vagrantfile and Adminer
adminer.php
Vagrantfile

## Exclude uploaded images in themes
themes/survey/default/files/*
themes/survey/material/files/*
themes/survey/monochrome/files/*
themes/survey/no_bootstrap/files/*

## But still push the preshipped ones
!themes/survey/*/files/logo.png
!themes/survey/*/files/logo_340.png
!themes/survey/*/files/logo_w_s.png
!themes/survey/*/files/pattern.png
!themes/survey/*/files/print_img_radio.png
adminer.php

# Used by tests.
geckodriver
selenium-server-standalone-3.7.1.jar

# Used by Vim and Emacs
tags

# Yarn is our main package manager system -> so ignore npm lock files
package-lock.json<|MERGE_RESOLUTION|>--- conflicted
+++ resolved
@@ -18,11 +18,8 @@
 !.editorconfig
 !.travis.yml
 !.babelrc
-<<<<<<< HEAD
 !.eslintrc.json
-=======
 !.eslintrc
->>>>>>> eea2ad1d
 !.env-cmdrc
 
 
